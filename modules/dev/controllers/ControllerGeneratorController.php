<?php

class ControllerGeneratorController extends Controller {

    public $module = '';
<<<<<<< HEAD
    
    public function actionIndex() {	
=======

    public function actionIndex() {
>>>>>>> fd3ff302
        $controllers = ControllerGenerator::listAllFile();
        $this->render('index', array(
            'controllers' => $controllers
        ));
    }

    public function actionEmpty() {
        $this->layout = "//layouts/blank";
        $this->render('empty');
    }

    public function actionRenderProperties($module) {
        $properties = FormBuilder::load('DevControllerEditor');
        $properties->model->module = $module;

        echo $properties->render();
    }

    public function actionRename($module, $class, $type) {
        $postdata = file_get_contents("php://input");
        $post = CJSON::decode($postdata);
        $gen = new ControllerGenerator($module, $class, $type);
        if (isset($post['list'])) {
            $content = $post['list'];
            if (!is_null($content['param'])) {
                $param = explode(',', $content['param']);
                $gen->renameFunction($content['oldName'], $content['name'], $param);
            } else {
                $gen->renameFunction($content['oldName'], $content['name']);
            }
        }
    }

    public function actionSave($module, $class, $type) {
        $postdata = file_get_contents("php://input");
        $post = CJSON::decode($postdata);
        $gen = new ControllerGenerator($module, $class, $type);

        if (isset($post['list'])) {
            $content = $post['list'];
            if ($content['name'] != '') {
                if (!is_null($content['param'])) {
                    $param = explode(',', $content['param']);
                } else {
                    $param = array();
                }
                
                if ($content['template'] == 'index' || $content['template'] == 'default') {
                    $gen->addActionIndex($content['name'], $content['form'], $param);
                } elseif ($content['template'] == 'indexWithPost') {
                    $gen->addActionIndexWithPost($content['name'], $content['form'], $param);
                } elseif ($content['template'] == 'update') {
                    $gen->addActionUpdate($content['name'], $content['form'], $param);
                } elseif ($content['template'] == 'create') {
                    $gen->addActionCreate($content['name'], $content['form'], $param);
                } elseif ($content['template'] == 'delete') {
                    $gen->addActionDelete($content['name'], $content['form'], $param);
                }
            }
        }
    }

    public function actionUpdate($class) {
        $this->layout = "//layouts/blank";
        $project = explode('.', $class);
        $type = $project[0];
        if ($type == 'application')
            $type = 'dev';

        $target = ControllerGenerator::moduleControllerName($class, $type);
        $gen = new ControllerGenerator($target['module'], $target['controller'], $type);
        $method = $gen->listMethod($class, $target['controller']);

        $properties = FormBuilder::load('DevControllerEditor');
        $properties->registerScript();

        $this->render('form', array(
            'method' => $method,
            'class' => $class,
            'type' => $type,
            'controller' => $target['controller'],
            'module' => $target['module'],
        ));
    }

}

?><|MERGE_RESOLUTION|>--- conflicted
+++ resolved
@@ -3,13 +3,8 @@
 class ControllerGeneratorController extends Controller {
 
     public $module = '';
-<<<<<<< HEAD
-    
-    public function actionIndex() {	
-=======
 
     public function actionIndex() {
->>>>>>> fd3ff302
         $controllers = ControllerGenerator::listAllFile();
         $this->render('index', array(
             'controllers' => $controllers
