--- conflicted
+++ resolved
@@ -1,7 +1,7 @@
 <?php
 
 class DevUserIndex extends Form {
-    public function getFields() {
+    public function getFields() {
         return array (
             array (
                 'linkBar' => array (
@@ -242,11 +242,7 @@
                 'colWidth' => '7',
                 'chartWidth' => '500',
                 'chartHeight' => '500',
-<<<<<<< HEAD
-                'position' => '100                                 , 400',
-=======
                 'position' => '100                 , 400',
->>>>>>> bcda73a4
                 'options' => array (
                     'showLabels' => 'true',
                     'showvalues' => 'true',
@@ -256,11 +252,10 @@
                     'pieLabelsOutside' => 'false',
                     'donut' => 'true',
                     'donutRatio' => '0.25',
-                    'showLegend' => 'true',
                 ),
                 'type' => 'ChartPie',
             ),
-        );
+        );
     }
     
     public function getForm() {
