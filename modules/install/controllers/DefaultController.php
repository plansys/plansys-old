--- conflicted
+++ resolved
@@ -32,20 +32,11 @@
 		echo $html;
 	}
 
-<<<<<<< HEAD
 	public function actionFinish() {
 		if (isset($_GET['s'])) {
 			echo Setting::$mode;
 			die();
 		}
-
-		$this->renderForm('InstallFinishForm');
-	}
-=======
-        $this->renderForm('InstallFinishForm');
-    }
->>>>>>> 74f40a75
-
 	public function actionUser() {
 		$model = new InstallUserForm;
 		$error = false;
