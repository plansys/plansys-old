--- conflicted
+++ resolved
@@ -1,9 +1,29 @@
 <?php
 
 class ControllerGenerator extends CodeGenerator {
+    //Helper UI
+    public static function listAllFile() {
+        $dir = Yii::getPathOfAlias('application.modules');
+        $modules = glob($dir . DIRECTORY_SEPARATOR . "*");
+        $files = array();
+        foreach ($modules as $m) {
+            $module = ucfirst(str_replace($dir . DIRECTORY_SEPARATOR, '', $m));
+            $items = ControllerGenerator::listFile($module);
+            $files[] = array(
+                'module' => $module,
+                'items' => $items
+            );
+        }
+        return $files;
+    }
 
-<<<<<<< HEAD
-=======
+    public static function listFile($module) {
+        $dir = Yii::getPathOfAlias("application.modules.{$module}.controllers");
+        $items = glob($dir . DIRECTORY_SEPARATOR . "*");
+        foreach ($items as $k => $m) {
+            $m = str_replace($dir . DIRECTORY_SEPARATOR, "", $m);
+            $m = str_replace('.php', "", $m);
+
             $items[$k] = array(
                 'name' => $m,
                 'module' => $module,
@@ -83,7 +103,6 @@
     }
 
     //CodeGenerator
->>>>>>> e6c758e5
     protected $baseClass = "Controller";
     protected $basePath = "application.modules.{module}.Controllers";
     
@@ -125,11 +144,6 @@
         $this->updateFunction($actionName, $body, array(
             'params' => array('$id')
         ));
-<<<<<<< HEAD
-
-        return $cg;
-=======
->>>>>>> e6c758e5
     }
     
     public function addActionDelete($actionName,$modelClass=null){
