<?php

class Setting {

    private static $data;
    public static $basePath;
    public static $rootPath;
    public static $path = "";
    public static $default = array(
        'app' => array(
            'name' => 'Plansys'
        ),
        'db' => array(
            'driver' => 'mysql',
            'server' => '',
            'username' => '',
            'password' => '',
            'dbname'
        )
    ); 
    
    private static function setupBasePath($configfile) {
        $basePath = dirname($configfile);
        $basePath = explode(DIRECTORY_SEPARATOR, $basePath);
        
        array_pop($basePath);
        Setting::$basePath = implode(DIRECTORY_SEPARATOR, $basePath);
        
        array_pop($basePath);
        Setting::$rootPath = implode(DIRECTORY_SEPARATOR, $basePath);
        
        return Setting::$basePath;
    }

    public static function init($configfile) {
        $bp = Setting::setupBasePath($configfile);
        Setting::$path = $bp . DIRECTORY_SEPARATOR . "config" . DIRECTORY_SEPARATOR . "settings.json";

        if (!is_file(Setting::$path)) {
<<<<<<< HEAD
            $json = json_encode(Setting::$default, JSON_PRETTY_PRINT);
            
=======
            $json = json_decode(Setting::$default);
            $json = json_encode($json, JSON_PRETTY_PRINT);

>>>>>>> 5aa32d7e
            file_put_contents(Setting::$path, $json);
        }
        Setting::$data = json_decode(file_get_contents(Setting::$path), true);
    }

    public static function get($key) {
        $keys = explode('.', $key);

        $arr = Setting::$data;
        while ($k = array_shift($keys)) {
            $arr = &$arr[$k];
        }

        return $arr;
    }

    public static function set($key, $value) {
        Setting::setInternal(Setting::$data, $key, $value);
        file_put_contents(Setting::$path, json_encode(Setting::$data, JSON_PRETTY_PRINT));
    }

    private static function setInternal(&$arr, $path, $value) {
        $keys = explode('.', $path);

        while ($key = array_shift($keys)) {
            $arr = &$arr[$key];
        }

        $arr = $value;
    }

    public static function getBasePath() {
        return Setting::$basePath;
    }
    
    public static function getRootPath() {
        return Setting::$rootPath;
    }

    public static function getDoctrineDB() {
        $connection = array(
            'driver' => 'pdo_' . Setting::get('db.driver'),
            'port' => Setting::get('db.port'),
            'dbname' => Setting::get('db.dbname'),
            'user' => Setting::get('db.username'),
            'password' => Setting::get('db.password')
        );
        return $connection;
    }

    public static function getDB() {
        if (Setting::get('db.port') == null) {
            $connection = array(
                'connectionString' => Setting::get('db.driver') . ':host=' . Setting::get('db.server') . ';dbname=' . Setting::get('db.dbname'),
                'emulatePrepare' => true,
                'username' => Setting::get('db.username'),
                'password' => Setting::get('db.password'),
                'charset' => 'utf8',
            );
        } else {
            $connection = array(
                'connectionString' => Setting::get('db.driver') . ':host=' . Setting::get('db.server') . ';port=' . Setting::get('db.port') . ';dbname=' . Setting::get('db.dbname'),
                'emulatePrepare' => true,
                'username' => Setting::get('db.username'),
                'password' => Setting::get('db.password'),
                'charset' => 'utf8',
            );
        }
        return $connection;
    }

    public static function getDBDriverList() {
        return array(
            'mysql' => 'MySQL',
                /*
                  'pgsql' => 'PostgreSQL',
                  'sqlsrv' => 'SQL Server',
                  'sqlite' => 'SQLite',
                  'oci' => 'Oracle'
                 * 
                 */
        );
    }

}<|MERGE_RESOLUTION|>--- conflicted
+++ resolved
@@ -6,19 +6,8 @@
     public static $basePath;
     public static $rootPath;
     public static $path = "";
-    public static $default = array(
-        'app' => array(
-            'name' => 'Plansys'
-        ),
-        'db' => array(
-            'driver' => 'mysql',
-            'server' => '',
-            'username' => '',
-            'password' => '',
-            'dbname'
-        )
-    ); 
-    
+    public static $default = '{"db":{"driver":"mysql","server":"","username":"","password":"","dbname":""}}';
+
     private static function setupBasePath($configfile) {
         $basePath = dirname($configfile);
         $basePath = explode(DIRECTORY_SEPARATOR, $basePath);
@@ -37,14 +26,9 @@
         Setting::$path = $bp . DIRECTORY_SEPARATOR . "config" . DIRECTORY_SEPARATOR . "settings.json";
 
         if (!is_file(Setting::$path)) {
-<<<<<<< HEAD
-            $json = json_encode(Setting::$default, JSON_PRETTY_PRINT);
-            
-=======
             $json = json_decode(Setting::$default);
             $json = json_encode($json, JSON_PRETTY_PRINT);
 
->>>>>>> 5aa32d7e
             file_put_contents(Setting::$path, $json);
         }
         Setting::$data = json_decode(file_get_contents(Setting::$path), true);
