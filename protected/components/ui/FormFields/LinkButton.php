--- conflicted
+++ resolved
@@ -19,11 +19,6 @@
 	
 	/** @var string $groupType */
     public $groupType = 'ButtonGroup';
-<<<<<<< HEAD
-    public $buttonType = 'success';
-    public $icon = '';
-    public $buttonSize = 'btn-sm';
-=======
 	
 	/** @var string $buttonType */
     public $buttonType = 'primary';
@@ -35,7 +30,6 @@
     public $buttonSize = '';
 	
 	/** @var array $options */
->>>>>>> e6c758e5
     public $options = array();
 	
 	/** @var boolean $displayInline */
@@ -138,14 +132,19 @@
                     'ng-change' => 'save()',
                     'ng-delay' => '500',
                 ),
+                'list' => array (
+                    'primary' => 'Primary',
+                    'info' => 'Info',
+                    'success' => 'Success',
+                    'warning' => 'Warning',
+                    'danger' => 'Danger',
+                ),
                 'listExpr' => 'array(
      \'primary\' => \'Primary\',
      \'info\' => \'Info\',
      \'success\' => \'Success\',
      \'warning\' => \'Warning\',
-     \'danger\' => \'Danger\',
-     \'default\' => \'Default\',
-     \'not-btn\' => \'Not Button\',
+     \'danger\' => \'Danger\'
 );',
                 'fieldWidth' => '4',
                 'type' => 'DropDownList',
