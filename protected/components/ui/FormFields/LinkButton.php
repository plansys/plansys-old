<?php
/**
 * Class LinkButton
 * @author rizky
 */
class LinkButton extends FormField {

    /** @var string $label */
    public $label = '';
	
    /** @var string $url */
    public $url = '#';
	
    /** @var array $urlparams */
    public $urlparams = array();
	
    /** @var string $group */
    public $group = '';
	
    /** @var string $groupType */
    public $groupType = 'ButtonGroup';
	
    /** @var string $buttonType */
    public $buttonType = 'primary';
	
    /** @var string $icon */
    public $icon = '';
	
<<<<<<< HEAD
    /** @var string $buttonSize */
    public $buttonSize = '';
=======
	/** @var string $buttonSize */
    public $buttonSize = 'btn-sm';
>>>>>>> b9d7d0ab
	
    /** @var array $options */
    public $options = array();
	
    /** @var boolean $displayInline */
    public $displayInline = true;
	
    /** @var string $toolbarName */
    public static $toolbarName = "Link Button";
	
    /** @var string $category */
    public static $category = "User Interface";
	
    /** @var string $toolbarIcon */
    public static $toolbarIcon = "glyphicon glyphicon-link";
	
    /**
     * @return array me-return array javascript yang di-include
    */
    public function includeJS() {
        return array('link-button.js');
    }

    /**
     * @param string $url sebuah rute url.
     * @return string me-return string constructed URL.  
     */
    public function createUrl($url) {
        if ($url == "#") {
            return "#";
        } else {
            return Yii::app()->controller->createUrl($url);
        }
    }

    /**
     * @return array me-return array property LinkButton.
     */
    public function getFieldProperties() {
        return array (
            array (
                'label' => 'Label',
                'name' => 'label',
                'options' => array (
                    'ng-model' => 'active.label',
                    'ng-change' => 'save()',
                    'ng-delay' => '500',
                ),
                'type' => 'TextField',
            ),
            array (
                'label' => 'Group',
                'name' => 'group',
                'options' => array (
                    'ng-model' => 'active.group',
                    'ng-change' => 'save();',
                    'ng-delay' => '500',
                ),
                'type' => 'TextField',
            ),
            array (
                'label' => 'Group Type',
                'name' => 'groupType',
                'options' => array (
                    'ng-show' => 'active.group.trim() != \'\'',
                    'ng-model' => 'active.groupType',
                    'ng-change' => 'save()',
                ),
                'listExpr' => 'array(\\\'ButtonGroup\\\', \\\'DropDown\\\')',
                'type' => 'DropDownList',
            ),
            '<Hr/>',
            array (
                'label' => 'Url',
                'name' => 'url',
                'type' => 'TextField',
            ),
            array (
                'label' => 'Url Parameters',
                'fieldname' => 'urlparams',
                'show' => 'Show',
                'type' => 'KeyValueGrid',
            ),
            '<Hr/>',
            array (
                'label' => 'Icon',
                'name' => 'icon',
                'fieldWidth' => '7',
                'prefix' => 'fa-',
                'options' => array (
                    'ng-model' => 'active.icon',
                    'ng-change' => 'save()',
                    'ng-delay' => '500',
                ),
                'type' => 'TextField',
            ),
            array (
                'label' => 'Button Type',
                'name' => 'buttonType',
                'options' => array (
                    'ng-model' => 'active.buttonType',
                    'ng-change' => 'save()',
                    'ng-delay' => '500',
                ),
                'list' => array (
                    'primary' => 'Primary',
                    'info' => 'Info',
                    'success' => 'Success',
                    'warning' => 'Warning',
                    'danger' => 'Danger',
                ),
                'listExpr' => 'array(
     \'primary\' => \'Primary\',
     \'info\' => \'Info\',
     \'success\' => \'Success\',
     \'warning\' => \'Warning\',
     \'danger\' => \'Danger\'
);',
                'fieldWidth' => '4',
                'type' => 'DropDownList',
            ),
            array (
                'label' => 'Button Size',
                'name' => 'buttonSize',
                'options' => array (
                    'ng-model' => 'active.buttonSize',
                    'ng-change' => 'save()',
                    'ng-delay' => '500',
                ),
                'list' => array (
                    'btn-xs' => 'Very Small',
                    'btn-sm' => 'Small',
                    '' => 'Default',
                    'btn-lg' => 'Large',
                ),
                'listExpr' => 'array(
    \'btn-xs\' => \'Very Small\',
    \'btn-sm\' => \'Small\',
    \'\' => \'Default\',
    \'btn-lg\' => \'Large\',
)',
                'fieldWidth' => '4',
                'type' => 'DropDownList',
            ),
            array (
                'label' => 'Options',
                'fieldname' => 'options',
                'show' => 'Show',
                'type' => 'KeyValueGrid',
            ),
        );
    }

}<|MERGE_RESOLUTION|>--- conflicted
+++ resolved
@@ -5,61 +5,56 @@
  */
 class LinkButton extends FormField {
 
-    /** @var string $label */
+	/** @var string $label */
     public $label = '';
 	
-    /** @var string $url */
+	/** @var string $url */
     public $url = '#';
 	
-    /** @var array $urlparams */
+	/** @var array $urlparams */
     public $urlparams = array();
 	
-    /** @var string $group */
+	/** @var string $group */
     public $group = '';
 	
-    /** @var string $groupType */
+	/** @var string $groupType */
     public $groupType = 'ButtonGroup';
 	
-    /** @var string $buttonType */
+	/** @var string $buttonType */
     public $buttonType = 'primary';
 	
-    /** @var string $icon */
+	/** @var string $icon */
     public $icon = '';
 	
-<<<<<<< HEAD
-    /** @var string $buttonSize */
-    public $buttonSize = '';
-=======
 	/** @var string $buttonSize */
     public $buttonSize = 'btn-sm';
->>>>>>> b9d7d0ab
 	
-    /** @var array $options */
+	/** @var array $options */
     public $options = array();
 	
-    /** @var boolean $displayInline */
+	/** @var boolean $displayInline */
     public $displayInline = true;
 	
-    /** @var string $toolbarName */
+	/** @var string $toolbarName */
     public static $toolbarName = "Link Button";
 	
-    /** @var string $category */
+	/** @var string $category */
     public static $category = "User Interface";
 	
-    /** @var string $toolbarIcon */
+	/** @var string $toolbarIcon */
     public static $toolbarIcon = "glyphicon glyphicon-link";
 	
-    /**
-     * @return array me-return array javascript yang di-include
-    */
+	/**
+	 * @return array Fungsi ini akan me-return array javascript yang di-include. Defaultnya akan meng-include.
+	*/
     public function includeJS() {
         return array('link-button.js');
     }
 
-    /**
-     * @param string $url sebuah rute url.
-     * @return string me-return string constructed URL.  
-     */
+	/**
+	 * @param string $url sebuah rute url.
+	 * @return string Fungsi ini akan me-return constructed URL.  
+	*/
     public function createUrl($url) {
         if ($url == "#") {
             return "#";
@@ -68,9 +63,9 @@
         }
     }
 
-    /**
-     * @return array me-return array property LinkButton.
-     */
+	/**
+	 * @return array Fungsi ini akan me-return array property LinkButton.
+	 */
     public function getFieldProperties() {
         return array (
             array (
