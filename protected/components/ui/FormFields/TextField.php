<?php

<<<<<<< HEAD
class TextField extends FormField {

=======
class TextField extends FormField
{
	/**
	 * @return array Fungsi ini akan me-return array property TextField.
	 */
>>>>>>> 5aa32d7e
    public function getFieldProperties() {
        return array(
            array(
                'label' => 'Field Name',
                'name' => 'name',
                'options' => array(
                    'ng-model' => 'active.name',
                    'ng-change' => 'save()',
                    'ng-form-list' => 'modelFieldList',
                    'searchable' => 'size(modelFieldList) > 5',
                ),
                'list' => array(),
                'showOther' => 'Yes',
                'type' => 'DropDownList',
            ),
            array(
                'label' => 'Field Type',
                'name' => 'fieldType',
                'options' => array(
                    'ng-model' => 'active.fieldType',
                    'ng-change' => 'save();',
                ),
                'list' => array(
                    'text' => 'Text Field',
                    'password' => 'Password Field',
                ),
                'showOther' => 'Yes',
                'otherLabel' => 'Other...',
                'type' => 'DropDownList',
            ),
            array(
                'label' => 'Label',
                'name' => 'label',
                'options' => array(
                    'ng-model' => 'active.label',
                    'ng-change' => 'save()',
                    'ng-delay' => '500',
                ),
                'type' => 'TextField',
            ),
            array(
                'label' => 'Layout',
                'name' => 'layout',
                'options' => array(
                    'ng-model' => 'active.layout',
                    'ng-change' => 'save();',
                ),
                'list' => array(
                    'Horizontal' => 'Horizontal',
                    'Vertical' => 'Vertical',
                ),
                'listExpr' => 'array(\\\'Horizontal\\\',\\\'Vertical\\\')',
                'fieldWidth' => '6',
                'type' => 'DropDownList',
            ),
            array(
                'column1' => array(
                    array(
                        'label' => 'Label Width',
                        'name' => 'labelWidth',
                        'layout' => 'Vertical',
                        'labelWidth' => '12',
                        'fieldWidth' => '11',
                        'options' => array(
                            'ng-model' => 'active.labelWidth',
                            'ng-change' => 'save()',
                            'ng-delay' => '500',
                            'ng-disabled' => 'active.layout == \'Vertical\'',
                        ),
                        'type' => 'TextField',
                    ),
                    '<column-placeholder></column-placeholder>',
                ),
                'column2' => array(
                    array(
                        'label' => 'Field Width',
                        'name' => 'fieldWidth',
                        'layout' => 'Vertical',
                        'labelWidth' => 12,
                        'fieldWidth' => '11',
                        'options' => array(
                            'ng-model' => 'active.fieldWidth',
                            'ng-change' => 'save()',
                            'ng-delay' => '500',
                        ),
                        'type' => 'TextField',
                    ),
                    '<column-placeholder></column-placeholder>',
                ),
                'column3' => array(
                    '<column-placeholder></column-placeholder>',
                ),
                'column4' => array(
                    '<column-placeholder></column-placeholder>',
                ),
                'type' => 'ColumnField',
            ),
            '<hr/>',
            array(
                'column1' => array(
                    array(
                        'name' => 'prefix',
                        'layout' => 'Vertical',
                        'fieldWidth' => '11',
                        'prefix' => 'Prefix',
                        'options' => array(
                            'ng-model' => 'active.prefix',
                            'ng-change' => 'save()',
                            'ng-delay' => '500',
                        ),
                        'type' => 'TextField',
                    ),
                    '<column-placeholder></column-placeholder>',
                ),
                'column2' => array(
                    array(
                        'name' => 'postfix',
                        'layout' => 'Vertical',
                        'fieldWidth' => '11',
                        'prefix' => 'Postfix',
                        'options' => array(
                            'ng-model' => 'active.postfix',
                            'ng-change' => 'save()',
                            'ng-delay' => '500',
                        ),
                        'type' => 'TextField',
                    ),
                    '<column-placeholder></column-placeholder>',
                ),
                'type' => 'ColumnField',
            ),
            array(
                'label' => 'Options',
                'fieldname' => 'options',
                'type' => 'KeyValueGrid',
            ),
            array(
                'label' => 'Label Options',
                'fieldname' => 'labelOptions',
                'type' => 'KeyValueGrid',
            ),
            array(
                'label' => 'Field Options',
                'fieldname' => 'fieldOptions',
                'type' => 'KeyValueGrid',
            ),
        );
    }

	/** @var string variable untuk menampung label */
    public $label = '';
	
	/** @var string variable untuk menampung name */
    public $name = '';
	
	/** @var string variable untuk menampung tipe field dengan default text */
    public $fieldType = 'text';
	
	/** @var string variable untuk menampung value */
    public $value = '';
	
	/** @var string variable ntuk menampung kondisi layout dengan default Horizontal */
    public $layout = 'Horizontal';
	
	/** @var integer variable untuk menampung nilai width label */
    public $labelWidth = 4;
	
	/** @var integer variable untuk menampung nilai witdth field */
    public $fieldWidth = 8;
	
	/** @var string variable untuk menampung prefix */
    public $prefix = '';
	
	/** @var string variable untuk menampung postfix */
    public $postfix = '';
	
	/** @var array variable untuk menampung array options */
    public $options = array();
	
	/** @var array variable untuk menampung array options label */
    public $labelOptions = array();
	
	/** @var array variable untuk menampung array options field */
    public $fieldOptions = array();
	
	/** @var string variable untuk menampung toolbarName */
    public static $toolbarName = "Text Field";
	
	/** @var string variable untuk menampung category */
    public static $category = "User Interface";
	
	/** @var string variable untuk menampung toolbarIcon */
    public static $toolbarIcon = "fa fa-text-height";
<<<<<<< HEAD

    public function includeJS() {
        return array('text-field.js');
    }

    public function getLayoutClass() {
        return ($this->layout == 'Vertical' ? 'form-vertical' : '');
    }

    public function getErrorClass() {
        return (count($this->errors) > 0 ? 'has-error has-feedback' : '');
    }

    public function getlabelClass() {
=======
	
	/**
	 * @return array Fungsi ini akan me-return array javascript yang di-include. Defaultnya akan meng-include.
	*/
    public function includeJS()
    {
        return array('text-field.js');
    }

	/**
	 * @return string Fungsi ini akan me-return string class layout yang digunakan. Fungsi ini akan mengecek nilai property $layout untuk menentukan nama Class Layout.
	*/
    public function getLayoutClass()
    {
        return ($this->layout == 'Vertical' ? 'form-vertical' : '');
    }

	/**
	 * @return string Fungsi ini akan me-return string class error jika terdapat error pada satu atau banyak attribute.
	*/
    public function getErrorClass()
    {
        return (count($this->errors) > 0 ? 'has-error has-feedback' : '');
    }

	/**
	 * @return string Fungsi ini akan me-return string class label. Fungsi akan mengecek $layout untuk menentukan layout yang digunakan. Fungsi juga me-load option label dari property $labelOptions. 
	 */
    public function getlabelClass()
    {
>>>>>>> 5aa32d7e
        if ($this->layout == 'Vertical') {
            $class = "control-label col-sm-12";
        } else {
            $class = "control-label col-sm-{$this->labelWidth}";
        }

        $class .= @$this->labelOptions['class'];
        return $class;
    }

<<<<<<< HEAD
    public function getFieldColClass() {
        return "col-sm-" . $this->fieldWidth;
    }

    public function render() {
=======
	/**
	 * @return integer Fungsi ini akan me-return string class untuk menentukan width fields.
	 */	
    public function getFieldColClass()
    {
        return "col-sm-" . $this->fieldWidth;
    }

	/**
	 * @return field Fungsi ini untuk me-render field dan atributnya.
	 */	
    public function render()
    {
>>>>>>> 5aa32d7e
        $this->addClass('form-group form-group-sm', 'options');
        $this->addClass($this->layoutClass, 'options');
        $this->addClass($this->errorClass, 'options');

        $this->fieldOptions['id'] = $this->name;
        $this->fieldOptions['name'] = $this->name;
        $this->addClass('form-control', 'fieldOptions');

        $this->setDefaultOption('ng-model', "model.{$this->originalName}", $this->options);

        return $this->renderInternal('template_render.php');
    }

}<|MERGE_RESOLUTION|>--- conflicted
+++ resolved
@@ -1,38 +1,33 @@
 <?php
 
-<<<<<<< HEAD
-class TextField extends FormField {
-
-=======
 class TextField extends FormField
 {
 	/**
 	 * @return array Fungsi ini akan me-return array property TextField.
 	 */
->>>>>>> 5aa32d7e
     public function getFieldProperties() {
-        return array(
-            array(
+        return array (
+            array (
                 'label' => 'Field Name',
                 'name' => 'name',
-                'options' => array(
+                'options' => array (
                     'ng-model' => 'active.name',
                     'ng-change' => 'save()',
                     'ng-form-list' => 'modelFieldList',
                     'searchable' => 'size(modelFieldList) > 5',
                 ),
-                'list' => array(),
+                'list' => array (),
                 'showOther' => 'Yes',
                 'type' => 'DropDownList',
             ),
-            array(
+            array (
                 'label' => 'Field Type',
                 'name' => 'fieldType',
-                'options' => array(
+                'options' => array (
                     'ng-model' => 'active.fieldType',
                     'ng-change' => 'save();',
                 ),
-                'list' => array(
+                'list' => array (
                     'text' => 'Text Field',
                     'password' => 'Password Field',
                 ),
@@ -40,24 +35,24 @@
                 'otherLabel' => 'Other...',
                 'type' => 'DropDownList',
             ),
-            array(
+            array (
                 'label' => 'Label',
                 'name' => 'label',
-                'options' => array(
+                'options' => array (
                     'ng-model' => 'active.label',
                     'ng-change' => 'save()',
                     'ng-delay' => '500',
                 ),
                 'type' => 'TextField',
             ),
-            array(
+            array (
                 'label' => 'Layout',
                 'name' => 'layout',
-                'options' => array(
+                'options' => array (
                     'ng-model' => 'active.layout',
                     'ng-change' => 'save();',
                 ),
-                'list' => array(
+                'list' => array (
                     'Horizontal' => 'Horizontal',
                     'Vertical' => 'Vertical',
                 ),
@@ -65,15 +60,15 @@
                 'fieldWidth' => '6',
                 'type' => 'DropDownList',
             ),
-            array(
-                'column1' => array(
-                    array(
+            array (
+                'column1' => array (
+                    array (
                         'label' => 'Label Width',
                         'name' => 'labelWidth',
                         'layout' => 'Vertical',
                         'labelWidth' => '12',
                         'fieldWidth' => '11',
-                        'options' => array(
+                        'options' => array (
                             'ng-model' => 'active.labelWidth',
                             'ng-change' => 'save()',
                             'ng-delay' => '500',
@@ -83,14 +78,14 @@
                     ),
                     '<column-placeholder></column-placeholder>',
                 ),
-                'column2' => array(
-                    array(
+                'column2' => array (
+                    array (
                         'label' => 'Field Width',
                         'name' => 'fieldWidth',
                         'layout' => 'Vertical',
                         'labelWidth' => 12,
                         'fieldWidth' => '11',
-                        'options' => array(
+                        'options' => array (
                             'ng-model' => 'active.fieldWidth',
                             'ng-change' => 'save()',
                             'ng-delay' => '500',
@@ -99,23 +94,23 @@
                     ),
                     '<column-placeholder></column-placeholder>',
                 ),
-                'column3' => array(
-                    '<column-placeholder></column-placeholder>',
-                ),
-                'column4' => array(
+                'column3' => array (
+                    '<column-placeholder></column-placeholder>',
+                ),
+                'column4' => array (
                     '<column-placeholder></column-placeholder>',
                 ),
                 'type' => 'ColumnField',
             ),
             '<hr/>',
-            array(
-                'column1' => array(
-                    array(
+            array (
+                'column1' => array (
+                    array (
                         'name' => 'prefix',
                         'layout' => 'Vertical',
                         'fieldWidth' => '11',
                         'prefix' => 'Prefix',
-                        'options' => array(
+                        'options' => array (
                             'ng-model' => 'active.prefix',
                             'ng-change' => 'save()',
                             'ng-delay' => '500',
@@ -124,13 +119,13 @@
                     ),
                     '<column-placeholder></column-placeholder>',
                 ),
-                'column2' => array(
-                    array(
+                'column2' => array (
+                    array (
                         'name' => 'postfix',
                         'layout' => 'Vertical',
                         'fieldWidth' => '11',
                         'prefix' => 'Postfix',
-                        'options' => array(
+                        'options' => array (
                             'ng-model' => 'active.postfix',
                             'ng-change' => 'save()',
                             'ng-delay' => '500',
@@ -141,17 +136,17 @@
                 ),
                 'type' => 'ColumnField',
             ),
-            array(
+            array (
                 'label' => 'Options',
                 'fieldname' => 'options',
                 'type' => 'KeyValueGrid',
             ),
-            array(
+            array (
                 'label' => 'Label Options',
                 'fieldname' => 'labelOptions',
                 'type' => 'KeyValueGrid',
             ),
-            array(
+            array (
                 'label' => 'Field Options',
                 'fieldname' => 'fieldOptions',
                 'type' => 'KeyValueGrid',
@@ -203,22 +198,6 @@
 	
 	/** @var string variable untuk menampung toolbarIcon */
     public static $toolbarIcon = "fa fa-text-height";
-<<<<<<< HEAD
-
-    public function includeJS() {
-        return array('text-field.js');
-    }
-
-    public function getLayoutClass() {
-        return ($this->layout == 'Vertical' ? 'form-vertical' : '');
-    }
-
-    public function getErrorClass() {
-        return (count($this->errors) > 0 ? 'has-error has-feedback' : '');
-    }
-
-    public function getlabelClass() {
-=======
 	
 	/**
 	 * @return array Fungsi ini akan me-return array javascript yang di-include. Defaultnya akan meng-include.
@@ -249,7 +228,6 @@
 	 */
     public function getlabelClass()
     {
->>>>>>> 5aa32d7e
         if ($this->layout == 'Vertical') {
             $class = "control-label col-sm-12";
         } else {
@@ -260,13 +238,6 @@
         return $class;
     }
 
-<<<<<<< HEAD
-    public function getFieldColClass() {
-        return "col-sm-" . $this->fieldWidth;
-    }
-
-    public function render() {
-=======
 	/**
 	 * @return integer Fungsi ini akan me-return string class untuk menentukan width fields.
 	 */	
@@ -280,7 +251,6 @@
 	 */	
     public function render()
     {
->>>>>>> 5aa32d7e
         $this->addClass('form-group form-group-sm', 'options');
         $this->addClass($this->layoutClass, 'options');
         $this->addClass($this->errorClass, 'options');
@@ -290,8 +260,6 @@
         $this->addClass('form-control', 'fieldOptions');
 
         $this->setDefaultOption('ng-model', "model.{$this->originalName}", $this->options);
-
         return $this->renderInternal('template_render.php');
     }
-
 }