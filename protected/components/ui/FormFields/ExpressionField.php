--- conflicted
+++ resolved
@@ -4,9 +4,9 @@
  * @author rizky
  */
 class ExpressionField extends FormField {
-    /**
-     * @return array me-return array property ExpressionField.
-     */
+	/**
+	 * @return array Fungsi ini akan me-return array property ExpressionField.
+	 */
     public function getFieldProperties() {
         return array (
             array (
@@ -77,59 +77,46 @@
         );
     }
 
-    /** @var string $label */
+	/** @var string $label */
     public $label = '';
 	
-    /** @var string $fieldname */
+	/** @var string $fieldname */
     public $fieldname = '';
 	
-<<<<<<< HEAD
-    /** @var string $validAction */
-    public $validAction = '';
-	
-    /** @var string $language */
-=======
 	/** @var string $language */
->>>>>>> b9d7d0ab
     public $language = 'php';
 	
-    /** @var string $value */
+	/** @var string $value */
     public $value = '';
 	
-    /** @var array $options */
+	/** @var array $options */
     public $options = array();
 	
-    /** @var string $desc */
+	/** @var string $desc */
     public $desc = '';
 	
-    /** @var array $labelOptions */
+	/** @var array $labelOptions */
     public $labelOptions = array();
 	
-    /** @var string $toolbarName */
+	/** @var string $toolbarName */
     public static $toolbarName = "Expression Field";
 	
-<<<<<<< HEAD
-    /** @var string $category */
-    public static $category = "User Interface";
-=======
 	/** @var string $category */
     public static $category = "Data & Tables";
->>>>>>> b9d7d0ab
 	
-    /** @var string $toolbarIcon */
+	/** @var string $toolbarIcon */
     public static $toolbarIcon = "fa fa-terminal";
 	
-    /**
-     * @return array me-return array javascript yang di-include
-     */
+	/**
+	 * @return array Fungsi ini akan me-return array javascript yang di-include. Defaultnya akan meng-include.
+	*/
     public function includeJS() {
         return array('expression-field.js');
     }
 
-    /**
-     * actionValidate
-     * Fungsi ini akan memvalidasi action
-     */
+	/**
+	 * @return null Fungsi ini akan memvalidasi action dengan menjalankan function evaluate.
+	*/
     public function actionValidate() {
         $postdata = file_get_contents("php://input");
         $post = json_decode($postdata);
@@ -138,9 +125,9 @@
         $this->evaluate(@$post['expr']);
     }
     
-    /**
-     * @return string me-return string PHP type.
-     */
+	/**
+	 * @return string Fungsi ini akan mendapatkan icon dan me-return language type.
+	*/
     public function getIcon() {
         if ($this->language == "php") return "php";
         if ($this->language == "sql") return "php-database-alt2";
@@ -148,11 +135,9 @@
         if ($this->language == "html") return "shell";
     }
 
-    /**
-     * render
-     * Fungsi ini untuk me-render field dan atributnya
-     * @return mixed me-return sebuah field ExpressionField dari hasil render
-     */
+	/**
+	 * @return field Fungsi ini untuk me-render field dan atributnya.
+	 */	
     public function render() {
         $this->addClass('field-box');
         
