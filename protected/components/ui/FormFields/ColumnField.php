<?php
/**
 * Class ColumnField
 * @author rizky
 */
class ColumnField extends FormField {
	/**
	 * @return array Fungsi ini akan me-return array property ColumnField.
	 */
    public function getFieldProperties() {
        return array (
            array (
                'label' => 'Total Columns',
                'name' => 'totalColumns',
                'options' => array (
                    'ng-change' => 'save()',
                    'ng-model' => 'active.totalColumns',
                ),
                'list' => array (
                    '1 Column',
                    '2 Columns',
                    '3 Columns',
                    '4 Columns',
                    '5 Columns',
                ),
                'listExpr' => 'array(
   \'1\'=>\'1 Column\',
   \'2\'=>\'2 Columns\',
   \'3\'=>\'3 Columns\',
   \'4\'=>\'4 Columns\',
   \'5\'=>\'5 Columns\'
)',
                'fieldWidth' => '5',
                'type' => 'DropDownList',
            ),
            array (
                'label' => 'Show Border',
                'name' => 'showBorder',
                'options' => array (
                    'ng-model' => 'active.showBorder',
                    'ng-change' => 'save();relayout();',
                ),
                'list' => array (
                    'Yes' => 'Yes',
                    'No' => 'No',
                ),
                'listExpr' => 'array(\\\'Yes\\\',\\\'No\\\')',
                'fieldWidth' => '4',
                'type' => 'DropDownList',
            ),
            '<hr/>',
        );
    }
	
	/** @var integer $totalColumns */
    public $totalColumns = 2;
	
<<<<<<< HEAD
	/** @var string kondisi border dengan default No */
=======
	/** @var string $showBorder */
>>>>>>> e6c758e5
    public $showBorder = 'No';
	
	/** @var array $parseField */
    public $parseField = array(
        'column1' => 'renderColumn1',
        'column2' => 'renderColumn2',
        'column3' => 'renderColumn3',
        'column4' => 'renderColumn4',
        'column5' => 'renderColumn5',
    );
	
	/** @var array $column1 */
    public $column1 = array('<column-placeholder></column-placeholder>');
	
	/** @var array $column2 */
    public $column2 = array('<column-placeholder></column-placeholder>');
	
	/** @var array $column3 */
    public $column3 = array('<column-placeholder></column-placeholder>');
	
	/** @var array $column4 */
    public $column4 = array('<column-placeholder></column-placeholder>');
	
	/** @var array $column5 */
    public $column5 = array('<column-placeholder></column-placeholder>');
	
	/** @var string $renderColumn1 */
    public $renderColumn1 = "";
	
	/** @var string $renderColumn2 */
    public $renderColumn2 = "";
	
	/** @var string $renderColumn3 */
    public $renderColumn3 = "";
	
	/** @var string $renderColumn4 */
    public $renderColumn4 = "";
	
	/** @var string $renderColumn5 */
    public $renderColumn5 = "";
	
	/** @var string $toolbarName */
    public static $toolbarName = "Columns";
	
	/** @var string $category */
    public static $category = "Layout";
	
	/** @var string $toolbarIcon */
    public static $toolbarIcon = "fa fa-columns";
	
	/**
	 * @return integer Fungsi ini akan me-return width dari column yang akan dirender.
	*/
    public function getColumnWidth() {
        if (is_array($this->totalColumns)) {
            return 100 / count($this->totalColumns);
        } else {
            return 100 / $this->totalColumns;
        }
    }

	/**
	 * @param integer $i Parameter untuk menerima column berapa yang di-render.
	 * @return html Fungsi ini untuk me-render column.
	*/
    public function renderColumn($i) {
        $column = 'renderColumn' . $i;

        $html = $this->$column;
        if (trim($html == "<column-placeholder></column-placeholder>")) {
            $html = "&nbsp;";
        }

        return $html;
    }

	/**
	 * @return fields Fungsi ini untuk me-render field dan atributnya.
	*/
    public function render() {
        return $this->renderInternal('template_render.php');
    }

}<|MERGE_RESOLUTION|>--- conflicted
+++ resolved
@@ -55,11 +55,7 @@
 	/** @var integer $totalColumns */
     public $totalColumns = 2;
 	
-<<<<<<< HEAD
-	/** @var string kondisi border dengan default No */
-=======
 	/** @var string $showBorder */
->>>>>>> e6c758e5
     public $showBorder = 'No';
 	
 	/** @var array $parseField */
