--- conflicted
+++ resolved
@@ -5,11 +5,6 @@
         return array (
             '<h2><center>{{ form.formTitle }}</center></h2><hr/>',
             array (
-<<<<<<< HEAD
-                'label' => 'Password',
-                'name' => 'password',
-                'type' => 'TextField',
-=======
                 'label' => 'Driver',
                 'name' => 'driver',
                 'list' => array (
@@ -17,7 +12,6 @@
                 ),
                 'listExpr' => 'Setting::getDBDriverList();',
                 'type' => 'DropDownList',
->>>>>>> 5aa32d7e
             ),
             array (
                 'label' => 'Server',
@@ -35,9 +29,6 @@
                 'type' => 'TextField',
             ),
             array (
-<<<<<<< HEAD
-                'label' => 'DB name',
-=======
                 'label' => 'Password',
                 'name' => 'password',
                 'fieldType' => 'password',
@@ -45,7 +36,6 @@
             ),
             array (
                 'label' => 'DB Name',
->>>>>>> 5aa32d7e
                 'name' => 'dbname',
                 'type' => 'TextField',
             ),
