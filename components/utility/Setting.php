--- conflicted
+++ resolved
@@ -170,13 +170,8 @@
         $_GET['msg'] = Setting::t($msg, $params);
     }
 
-<<<<<<< HEAD
-    public static function getPreferredLanguage() {
-=======
     public static function getPreferredLanguage()
-    {
->>>>>>> 74f40a75
-        if (isset($_SERVER['HTTP_ACCEPT_LANGUAGE']) && ($n = preg_match_all('/([\w\-]+)\s*(;\s*q\s*=\s*(\d*\.\d*))?/', $_SERVER['HTTP_ACCEPT_LANGUAGE'], $matches)) > 0) {
+    {        if (isset($_SERVER['HTTP_ACCEPT_LANGUAGE']) && ($n = preg_match_all('/([\w\-]+)\s*(;\s*q\s*=\s*(\d*\.\d*))?/', $_SERVER['HTTP_ACCEPT_LANGUAGE'], $matches)) > 0) {
             $languages = array();
             for ($i = 0; $i < $n; ++$i)
             $languages[$matches[1][$i]] = empty($matches[3][$i]) ? 1.0 : floatval($matches[3][$i]);
