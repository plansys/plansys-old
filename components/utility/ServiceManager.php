<?php

class ServiceManager extends CComponent {
    const MAX_LOG_COUNT = 10;
    
    public static function getAllServices() {
        $services = Setting::get('services.list');
        $results = [];
        foreach ($services as $svc) {
            $instances = ServiceManager::getRunningInstance($svc['name']);
            $schedule = $svc['schedule'];
            if ($schedule != 'manual') {
                if ($svc['period'] > 1) {
                    $schedule = "Every {$svc['period']} {$schedule}s";
                } else {
                    $schedule = "Every {$schedule}";
                }
            } else {
                $schedule = "Manual";
            }
            
            $res = [
                'is_plansys' => strpos($svc['commandPath'], 'application.') === 0, 
                'name' => $svc['name'],
                'command' => $svc['command'],
                'action' => $svc['action'],
                'schedule' => $schedule,
                'status' => empty($instances) ? "stopped" : "running",
                'running_instances' => count($instances),
                'last_run' => $svc['lastRun']
            ];
            $results[] = $res;
        }
        return $results;
    }
    
    public static function getRunningInstance($name) {
        $path = Yii::getPathOfAlias('root.assets.services.running.' . $name);
        $initPath = Yii::getPathOfAlias('root.assets.services.init');
        if (is_dir($path)) {
            $instances = glob($path . DIRECTORY_SEPARATOR . "*");
            $results = [];
            foreach ($instances as $itc) {
                $id = str_replace($path, "", $itc);
                $svc = ServiceManager::getInstance($id);
                if (!is_null($svc)) {
                    $results[] = $svc;
                }
            }
            return $results;
        } 
        return [];
    }
    
    public static function getInstanceByName($name) {
        $path = Yii::getPathOfAlias('root.assets.services.running.' . $name);
        $initPath = Yii::getPathOfAlias('root.assets.services.init');
        if (is_dir($path)) {
            $instances = glob($path . DIRECTORY_SEPARATOR . "*");
            foreach ($instances as $itc) {
                $id = str_replace($path, "", $itc);
                $svc = ServiceManager::getInstance($id);
                if (!is_null($svc)) {
                    return $svc;
                }
            }
        } 
        return null;
    }
    
    public static function getInstance($id) {
        $init = ServiceManager::getInitLogPath($id);
        if (is_file($init)) {
            $svc = json_decode(file_get_contents($init), true);
            if (!is_null($svc)) {
                return $svc;
            }
        }
        
        return null;
    }

    public static function markDaemonAsRun() {
        $file = Setting::getRuntimePath() . DIRECTORY_SEPARATOR . "daemon_lastrun.txt";
        file_put_contents($file, time());
    }

    public static function checkDaemon() {
        $file = Setting::getRuntimePath() . DIRECTORY_SEPARATOR . "daemon_lastrun.txt";
        $lastrun = false;
        if (is_file($file)) {
            $lastrun = file_get_contents($file);
        } 

        ## run marker treshold, in seconds
        if (!$lastrun || time() - $lastrun > 10) {
            return false;
        } else {
<<<<<<< HEAD
            if (!ServiceManager::checkPid($daemon['pid'])) {
                $pid = ServiceManager::process("run php yiic.php service startDaemon");
                if(!empty($pid)){
                    Setting::set('services.daemon', [
                        'isRunning' => true,
                        'pid' => $pid[0]
                    ]);
                    
                }
            }
=======
            return true;
>>>>>>> 7007ea0b
        }
    }

    public static function startDaemon() {
        $pid = ServiceManager::process("run php yiic.php service startDaemon");
        if(!empty($pid)){
            Setting::set('services.daemon', [
                'isRunning' => true,
                'pid' => $pid[0]
            ]);
        }        
    }
    
    public static function stopDaemon() {
        $daemon = Setting::get('services.daemon', [
            'isRunning' => false,
            'pid' => 0
        ]);
        
        if (!!$daemon['isRunning'] && $daemon['pid'] != 0) {
            if (self::isProcessRunning($daemon['pid'])) {
                $output = self::process("kill {$daemon['pid']}");
            }
            
            Setting::set('services.daemon', [
                'isRunning' => false,
                'pid' => 0
            ]);
        }
    }
    
    public static function process($command) {
        chdir(Yii::getPathOfAlias('application'));
        $process = self::getProcessCommand();
        exec("{$process} {$command}", $results);
        return $results;
    }
    
    public static function start($serviceName, $params = null) {
        $pid = ServiceManager::run($serviceName, $params);
        $controller = Yii::app()->controller;
        if (is_null($pid)) {
            $msg = "Service {$serviceName} not found";
            
            if (!is_null($controller)) {
                $controller->renderForm("SysServiceNotFound", null, [
                    'msg' => $msg
                ]);
            } else {
                echo $msg;
            }
        } else {
            $full = 0;
            if (isset($_GET['full'])) {
                $full = $_GET['full'];
            }
            
            if (!is_null($controller)) {
                $controller->redirect(['/sys/service/view', 'name' => $serviceName, 'id' => $pid, 'full' => $full]);
            } else {
                echo "OK";
            }
        }
    }

    public static function run($serviceName, $params = null) {
        $service = Setting::get('services.list.' . $serviceName);
                
        if ($service) {
            if (!is_null($params)) {
                $service['params'] = $params;
            }
            
            return ServiceManager::runInternal($serviceName, $service);
        }
    }
    
    public static function runInternal($serviceName, $service = null) {
        if (is_null($service)) {
            $service = Setting::get('services.list.' . $serviceName);
        }
        
        if ($service) {
            if ($service['instance'] == 'single') {
                $running = ServiceManager::getRunningInstance($service['name']);
                if (count($running) > 0) {
                    if ($service['singleInstanceMode'] == 'wait') {
                        return false;
                    } else {
                        ServiceManager::kill($service['name']);
                    }
                }
            }
            
            $id = ServiceManager::initInstance();
            $logPath = ServiceManager::getLogPath($serviceName, $id);
            $command = "runLog \"{$logPath}\" php yiic.php service execute --id={$id}";
            $pid = ServiceManager::process($command);
            
            if (!empty($pid)) {
                $service['pid'] = $pid[0];
                ServiceManager::sendMsg($id, $service);
                
                return $id;
            } else {
                return false;
            }
        } 
    }
    
    
    public static function kill($name) {
        $result = ServiceManager::getRunningInstance($name);
        foreach ($result as $r) {
            ServiceManager::log($name, $r['id'], "SERVICE: " . str_pad("Killing instance #{$r['id']}" , 45, "."));
            ServiceManager::process("kill {$r['pid']}");
            ServiceManager::logAppend($name, $r['id'], "[OK]");
            ServiceManager::markAsStopped($name, $r['id']);
        }
    }
    
    public static function getInfo($id) {
        $init = ServiceManager::getInitLogPath($id);
        if (is_file($init)) {
            return json_decode(file_get_contents($init));
        } else {
            return false;
        }
    }
    
    public static function sendMsg($id, $msg) {
        $path = Yii::getPathOfAlias('root.assets.services.msg');
        $file = $path . DIRECTORY_SEPARATOR . $id;
        
        if (!is_dir($path)) {
            mkdir($path, 0777, true);
        }
        
        if (is_array($msg)) {
            file_put_contents($file . ".json", json_encode($msg));
        } else if (is_string($msg)) {
            file_put_contents($file . ".txt", json_encode($msg));
        }
    }
    
    public static function hasMsg($id) {
        $path = Yii::getPathOfAlias('root.assets.services.msg');
        $file = $path . DIRECTORY_SEPARATOR . $id;
        
        if (is_file($file . ".json")) return true;
        if (is_file($file . ".txt")) return true;
        return false;
    }
    
    public static function readMsg($id) {
        $path = Yii::getPathOfAlias('root.assets.services.msg');
        $file = $path . DIRECTORY_SEPARATOR . $id;
        $fileExist = false;
        if (is_file($file . ".json")) {
            $file = $file . ".json";
            $fileExist = "json";
        }
        if (is_file($file . ".txt")) {
            $file = $file . ".txt";
            $fileExist = "txt";
        }
        
        if ($fileExist) {
            $content = file_get_contents($file);
            if ($fileExist == "json")  {
                $content = json_decode($content, true);
            }
            unlink($file);
            return $content;
        }
        return false;
    }
    
    public static function initInstance() {
        $id = uniqid();
        $path = Yii::getPathOfAlias('root.assets.services.init');
        $file = $path . DIRECTORY_SEPARATOR . $id;
        if (!is_dir($path)) {
            mkdir($path, 0777, true);
        }
        
        while (is_file($file)) {
            $id = uniqid();
            $file = $path . DIRECTORY_SEPARATOR . $id;
        }
        ServiceManager::initLog($id, str_pad("Starting instance #{$id}", 45, "."));
        return $id;
    }
    
    public static function markAsRunning($serviceName, $id, $service) {
        $path = Yii::getPathOfAlias('root.assets.services.init');
        $old = $path . DIRECTORY_SEPARATOR . $id;
        $new = ServiceManager::getLogPath($serviceName, $id);
        
        if (is_file($old)) {
            copy($old, $new);
            Setting::set('services.list.' . $serviceName . '.lastRun', date("Y-m-d H:i:s"));
            file_put_contents($old, json_encode($service, JSON_PRETTY_PRINT));
        }
    }
    
    public static function getStoppedInstance($serviceName, $id) {
        $initPath = self::getStoppedInitPath($serviceName, $id);
        $logPath = self::getStoppedInitPath($serviceName, $id);
        
        if ($initPath != "") {
            $init = file_get_contents($initPath);
            return json_decode($init, true);
        }
        
        return false;
    }
    
    private static function saveStoppedLog($serviceName, $id, $path, $old) {
        ## only retain maximum X stopped logs 
        $logs = glob($path . DIRECTORY_SEPARATOR . "*");
        natsort($logs);
        $logs = array_values($logs);
        $count = count($logs);
        if ($count > 0) {
            $count = explode(".", str_replace($path  . DIRECTORY_SEPARATOR , "", $logs[$count -1]))[0]; 
        }
        $new = $path . DIRECTORY_SEPARATOR . ($count + 1) . "." . $id;
        rename($old, $new);
        if ($count > ServiceManager::MAX_LOG_COUNT) {
            unlink($logs[0]);
        }
    }
    
    public static function markAsStopped($serviceName, $id) {
        $logPath = Yii::getPathOfAlias('root.assets.services.stopped.' . $serviceName . ".log");
        $initPath = Yii::getPathOfAlias('root.assets.services.stopped.' . $serviceName . ".init");
        if (!is_dir($logPath)) {
            mkdir($logPath, 0777, true);
        }
        
        if (!is_dir($initPath)) {
            mkdir($initPath, 0777, true);
        }
        $oldLog  = ServiceManager::getLogPath($serviceName, $id);
        $oldInit = Yii::getPathOfAlias('root.assets.services.init') .DIRECTORY_SEPARATOR . $id;
        
        if (is_file($oldLog) && is_file($oldInit)) {
            self::saveStoppedLog($serviceName, $id, $initPath, $oldInit);
            self::saveStoppedLog($serviceName, $id, $logPath, $oldLog);
        }
    }
    
    public static function initLog($id, $msg) {
        $path = Yii::getPathOfAlias('root.assets.services.init');
        $file = $path . DIRECTORY_SEPARATOR . $id;
        $date = date("Y-m-d H:i:s");
        file_put_contents($file, "\n[{$date}] SERVICE: {$msg}", FILE_APPEND);
    }
    
    public static function initLogAppend($id, $msg) {
        $path = Yii::getPathOfAlias('root.assets.services.init');
        $file = $path . DIRECTORY_SEPARATOR . $id;
        file_put_contents($file, "{$msg}", FILE_APPEND);
    }
    
    private static function getInitLogPath($id) {
        $path = Yii::getPathOfAlias('root.assets.services.init');
        $file = $path . DIRECTORY_SEPARATOR . $id;
        if (!is_dir($path)) {
            mkdir($path, 0777, true);
        }
        
        return $file;
    }
    
    private static function getLogPath($serviceName, $id) {
        $path = Yii::getPathOfAlias('root.assets.services.running.' . $serviceName);
        $file = $path . DIRECTORY_SEPARATOR . $id;
        if (!is_dir($path)) {
            mkdir($path, 0777, true);
        }
        
        return $file;
    }
    
    
    private static function getStoppedInitPath($serviceName, $id) {
        $path = Yii::getPathOfAlias('root.assets.services.stopped.' . $serviceName . ".init");
        $files = glob($path . DIRECTORY_SEPARATOR . "*." . $id);
        if (!is_dir($path)) {
            mkdir($path, 0777, true);
        }
        
        if (!empty($files)) {
            return $files[0];
        }
        return "";
    }
    
    
    private static function getStoppedLogPath($serviceName, $id) {
        $path = Yii::getPathOfAlias('root.assets.services.stopped.' . $serviceName . ".log");
        $files = glob($path . DIRECTORY_SEPARATOR . "*." . $id);
        if (!is_dir($path)) {
            mkdir($path, 0777, true);
        }
        
        if (!empty($files)) {
            return $files[0];
        }
        return "";
    }
    
    public static function readLog($serviceName, $id = null, $lines = 20) {
        if (is_null($id)) {
            $path = Yii::getPathOfAlias('root.assets.services.stopped.' . $serviceName . ".log");
            $files = glob($path . DIRECTORY_SEPARATOR . "*");
            if (!empty($files)) {
                natsort($files);
                return Helper::ReadFromEndByLine(array_pop($files), $lines);
            }
        }
        
        $file = self::getLogPath($serviceName, $id);
        if (is_file($file)) {
            return Helper::ReadFromEndByLine($file, $lines);
        } else {
            $file = self::getStoppedLogPath($serviceName, $id);
            if (is_file($file)) {
                return Helper::ReadFromEndByLine($file, $lines);
            } else {
                $file = self::getInitLogPath($id);
                if (is_file($file)) {
                    return Helper::ReadFromEndByLine($file, $lines);
                }
            }
        }
        
        return "";
    }
    
    public static function logAppend($serviceName, $id, $msg) {
        $file = self::getLogPath($serviceName, $id);
        if (is_file($file)) {
            file_put_contents($file, "{$msg}", FILE_APPEND);
        }
    }
    
    public static function log($serviceName, $id, $msg) {
        $file = self::getLogPath($serviceName, $id);
        $date = date("Y-m-d H:i:s");
        if (is_file($file)) {
            file_put_contents($file, "\n[{$date}] {$msg}", FILE_APPEND);
        }
    }
    
    private static function getProcessCommand() {
        if (strtoupper(substr(PHP_OS, 0, 3)) === 'WIN') {
            return 'process.exe';
        } else if (strtoupper(substr(PHP_OS, 0, 6)) === 'DARWIN'){
            return './process.osx';
        } else if (strtoupper(substr(PHP_OS, 0, 5)) === 'LINUX') {
            if (!getenv('PATH')) {
                putenv('PATH=/usr/local/sbin:/usr/local/bin:/usr/sbin:/usr/bin:/sbin:/bin:/usr/games:/usr/local/games');
            }
            
            return './process.linux';
        } 
    }
    
    private static function isProcessRunning($pid) {
        $output = ServiceManager::process("find {$pid}");
        return ((strtolower(trim($output[0])) == 'false') ? false : true);
    }
    
}<|MERGE_RESOLUTION|>--- conflicted
+++ resolved
@@ -96,20 +96,7 @@
         if (!$lastrun || time() - $lastrun > 10) {
             return false;
         } else {
-<<<<<<< HEAD
-            if (!ServiceManager::checkPid($daemon['pid'])) {
-                $pid = ServiceManager::process("run php yiic.php service startDaemon");
-                if(!empty($pid)){
-                    Setting::set('services.daemon', [
-                        'isRunning' => true,
-                        'pid' => $pid[0]
-                    ]);
-                    
-                }
-            }
-=======
             return true;
->>>>>>> 7007ea0b
         }
     }
 
