<?php

/**
 * Controller is the customized base controller class.
 * All controller classes for this application should extend from this base class.
 */
class Controller extends CController {

    /**
     * @var string the default layout for the controller view. Defaults to '//layouts/column1',
     * meaning using a single column layout. See 'protected/views/layouts/column1.php'.
     */
    public $layout = '//layouts/main';

    public function url($path) {
        return Yii::app()->request->baseUrl . $path;
    }

    public function staticUrl($path) {
        $dir = explode(DIRECTORY_SEPARATOR, Yii::getPathOfAlias('application'));
        $static = "/" . array_pop($dir) . "/static";
        return $this->url($static . $path);
    }

    public function staticAppUrl($path) {
        $dir = explode(DIRECTORY_SEPARATOR, Yii::getPathOfAlias('app'));
        $static = "/" . array_pop($dir) . "/static";
        return $this->url($static . $path);
    }

    public function renderForm($class, $model = null, $params = [], $options = []) {
        $fb = FormBuilder::load($class);
        $this->pageTitle = $fb->form['title'];
        $this->layout = '//layouts/form';

        $renderOptions = [
            'wrapForm' => true,
            'action' => $this->action->id,
        ];

        if (is_array($model)) {
            $params = $model;
            $model = null;
        }
        $options['params'] = $params;

        $renderOptions = array_merge($renderOptions, $options);
        $mainform = $fb->render($model, $renderOptions);

        $data = $fb->form['layout']['data'];

        foreach ($data as $k => $d) {
            if ($d['type'] == "mainform") {
                $data[$k]['content'] = $mainform;
            }
        }

        $layout = Layout::render($fb->form['layout']['name'], $data, $model, true);
        $this->renderText($layout, false);
    }

    public function getMainMenu() {
        $name = "";
        if (!Yii::app()->user->isGuest) {
            $name = Yii::app()->user->model->fullname;
        }

        $userItems = [
            [
                'label' => 'Edit Profile',
                'url' => ['/sys/profile/index'],
            ],
            [
                'label' => '---',
            ],
            [
                'label' => 'Logout',
                'url' => ['/site/logout'],
            ]
        ];

        if (Yii::app()->user->model) {
            $roles = Yii::app()->user->model->getRoles(true);

            if (count($roles) > 1) {

                $roleItems = [];
                foreach ($roles as $k => $r) {
                    $rc = ($r['role_name'] == Yii::app()->user->fullRole ? 'fa-check-square-o' : 'fa-square-o');

                    array_push($roleItems, [
                        'label' => '&nbsp; <i class="fa ' . $rc . '"></i> &nbsp;' . $r['role_description'],
                        'url' => ['/sys/profile/changeUser', 'id' => $r['id']]
                    ]);
                }
                array_unshift($userItems, [
                    'label' => 'Switch Role',
                    'items' => $roleItems
                ]);
            }
        }

        $default = [
            [
                'label' => 'Login',
                'url' => ['/site/login'],
                'visible' => Yii::app()->user->isGuest
            ],
            [
                'label' => ucfirst($name),
                'url' => '#',
                'items' => $userItems,
                'itemOptions' => [
                    'style' => 'border-right:1px solid rgba(0,0,0,.1)'
                ],
                'visible' => !Yii::app()->user->isGuest
            ],
        ];
        if (Yii::app()->user->isGuest) {
            return $default;
        } else {
            $module = Yii::app()->user->role;
            $menuPath = Yii::app()->user->menuPath;
            $menuPath = $menuPath == '' ? 'MainMenu' : $menuPath;

            $path = Yii::getPathOfAlias("application.modules.{$module}.menus.{$menuPath}") . ".php";
            if (!is_file($path)) {
                $path = Yii::getPathOfAlias("app.modules.{$module}.menus.{$menuPath}") . ".php";
            }

            $menuModule = [];
            if (is_file($path)) {
                $menuModule = include($path);
            }

            if (is_array($menuModule)) {
                return array_merge($default, $menuModule);
            } else {
                return $default;
            }
        }
    }

    public function loadAllModel($id, $form) {
        if (strpos($form, '.') > 0) {
            Yii::import($form);
            $form = Helper::explodeLast(".", $form);
        }
        $model = $form::model($form)->findAllByAttributes($id);
        if (empty($model))
            throw new CHttpException(404, 'The requested page does not exist.');
        return $model;
    }

    public function loadModel($idOrAttributes, $form) {
        if (strpos($form, '.') > 0) {
            Yii::import($form);
            $form = Helper::explodeLast(".", $form);
        }
        if (is_array($idOrAttributes)) {
            $model = $form::model($form)->findByAttributes($idOrAttributes);
        } else {
            $model = $form::model($form)->findByPk($idOrAttributes);
        }
<<<<<<< HEAD
        if(!is_null($model)){
=======

        if (!is_null($model) && method_exists($model, 'loadAllRelations')) {
>>>>>>> aa243b92
            $model->loadAllRelations();
        }
        
        if ($model === null)
            throw new CHttpException(404, 'The requested page does not exist.');
        return $model;
    }

}
<|MERGE_RESOLUTION|>--- conflicted
+++ resolved
@@ -1,179 +1,175 @@
-<?php
-
-/**
- * Controller is the customized base controller class.
- * All controller classes for this application should extend from this base class.
- */
-class Controller extends CController {
-
-    /**
-     * @var string the default layout for the controller view. Defaults to '//layouts/column1',
-     * meaning using a single column layout. See 'protected/views/layouts/column1.php'.
-     */
-    public $layout = '//layouts/main';
-
-    public function url($path) {
-        return Yii::app()->request->baseUrl . $path;
-    }
-
-    public function staticUrl($path) {
-        $dir = explode(DIRECTORY_SEPARATOR, Yii::getPathOfAlias('application'));
-        $static = "/" . array_pop($dir) . "/static";
-        return $this->url($static . $path);
-    }
-
-    public function staticAppUrl($path) {
-        $dir = explode(DIRECTORY_SEPARATOR, Yii::getPathOfAlias('app'));
-        $static = "/" . array_pop($dir) . "/static";
-        return $this->url($static . $path);
-    }
-
-    public function renderForm($class, $model = null, $params = [], $options = []) {
-        $fb = FormBuilder::load($class);
-        $this->pageTitle = $fb->form['title'];
-        $this->layout = '//layouts/form';
-
-        $renderOptions = [
-            'wrapForm' => true,
-            'action' => $this->action->id,
-        ];
-
-        if (is_array($model)) {
-            $params = $model;
-            $model = null;
-        }
-        $options['params'] = $params;
-
-        $renderOptions = array_merge($renderOptions, $options);
-        $mainform = $fb->render($model, $renderOptions);
-
-        $data = $fb->form['layout']['data'];
-
-        foreach ($data as $k => $d) {
-            if ($d['type'] == "mainform") {
-                $data[$k]['content'] = $mainform;
-            }
-        }
-
-        $layout = Layout::render($fb->form['layout']['name'], $data, $model, true);
-        $this->renderText($layout, false);
-    }
-
-    public function getMainMenu() {
-        $name = "";
-        if (!Yii::app()->user->isGuest) {
-            $name = Yii::app()->user->model->fullname;
-        }
-
-        $userItems = [
-            [
-                'label' => 'Edit Profile',
-                'url' => ['/sys/profile/index'],
-            ],
-            [
-                'label' => '---',
-            ],
-            [
-                'label' => 'Logout',
-                'url' => ['/site/logout'],
-            ]
-        ];
-
-        if (Yii::app()->user->model) {
-            $roles = Yii::app()->user->model->getRoles(true);
-
-            if (count($roles) > 1) {
-
-                $roleItems = [];
-                foreach ($roles as $k => $r) {
-                    $rc = ($r['role_name'] == Yii::app()->user->fullRole ? 'fa-check-square-o' : 'fa-square-o');
-
-                    array_push($roleItems, [
-                        'label' => '&nbsp; <i class="fa ' . $rc . '"></i> &nbsp;' . $r['role_description'],
-                        'url' => ['/sys/profile/changeUser', 'id' => $r['id']]
-                    ]);
-                }
-                array_unshift($userItems, [
-                    'label' => 'Switch Role',
-                    'items' => $roleItems
-                ]);
-            }
-        }
-
-        $default = [
-            [
-                'label' => 'Login',
-                'url' => ['/site/login'],
-                'visible' => Yii::app()->user->isGuest
-            ],
-            [
-                'label' => ucfirst($name),
-                'url' => '#',
-                'items' => $userItems,
-                'itemOptions' => [
-                    'style' => 'border-right:1px solid rgba(0,0,0,.1)'
-                ],
-                'visible' => !Yii::app()->user->isGuest
-            ],
-        ];
-        if (Yii::app()->user->isGuest) {
-            return $default;
-        } else {
-            $module = Yii::app()->user->role;
-            $menuPath = Yii::app()->user->menuPath;
-            $menuPath = $menuPath == '' ? 'MainMenu' : $menuPath;
-
-            $path = Yii::getPathOfAlias("application.modules.{$module}.menus.{$menuPath}") . ".php";
-            if (!is_file($path)) {
-                $path = Yii::getPathOfAlias("app.modules.{$module}.menus.{$menuPath}") . ".php";
-            }
-
-            $menuModule = [];
-            if (is_file($path)) {
-                $menuModule = include($path);
-            }
-
-            if (is_array($menuModule)) {
-                return array_merge($default, $menuModule);
-            } else {
-                return $default;
-            }
-        }
-    }
-
-    public function loadAllModel($id, $form) {
-        if (strpos($form, '.') > 0) {
-            Yii::import($form);
-            $form = Helper::explodeLast(".", $form);
-        }
-        $model = $form::model($form)->findAllByAttributes($id);
-        if (empty($model))
-            throw new CHttpException(404, 'The requested page does not exist.');
-        return $model;
-    }
-
-    public function loadModel($idOrAttributes, $form) {
-        if (strpos($form, '.') > 0) {
-            Yii::import($form);
-            $form = Helper::explodeLast(".", $form);
-        }
-        if (is_array($idOrAttributes)) {
-            $model = $form::model($form)->findByAttributes($idOrAttributes);
-        } else {
-            $model = $form::model($form)->findByPk($idOrAttributes);
-        }
-<<<<<<< HEAD
-        if(!is_null($model)){
-=======
-
-        if (!is_null($model) && method_exists($model, 'loadAllRelations')) {
->>>>>>> aa243b92
-            $model->loadAllRelations();
-        }
-        
-        if ($model === null)
-            throw new CHttpException(404, 'The requested page does not exist.');
-        return $model;
-    }
-
-}
+<?php
+
+/**
+ * Controller is the customized base controller class.
+ * All controller classes for this application should extend from this base class.
+ */
+class Controller extends CController {
+
+    /**
+     * @var string the default layout for the controller view. Defaults to '//layouts/column1',
+     * meaning using a single column layout. See 'protected/views/layouts/column1.php'.
+     */
+    public $layout = '//layouts/main';
+
+    public function url($path) {
+        return Yii::app()->request->baseUrl . $path;
+    }
+
+    public function staticUrl($path) {
+        $dir = explode(DIRECTORY_SEPARATOR, Yii::getPathOfAlias('application'));
+        $static = "/" . array_pop($dir) . "/static";
+        return $this->url($static . $path);
+    }
+
+    public function staticAppUrl($path) {
+        $dir = explode(DIRECTORY_SEPARATOR, Yii::getPathOfAlias('app'));
+        $static = "/" . array_pop($dir) . "/static";
+        return $this->url($static . $path);
+    }
+
+    public function renderForm($class, $model = null, $params = [], $options = []) {
+        $fb = FormBuilder::load($class);
+        $this->pageTitle = $fb->form['title'];
+        $this->layout = '//layouts/form';
+
+        $renderOptions = [
+            'wrapForm' => true,
+            'action' => $this->action->id,
+        ];
+
+        if (is_array($model)) {
+            $params = $model;
+            $model = null;
+        }
+        $options['params'] = $params;
+
+        $renderOptions = array_merge($renderOptions, $options);
+        $mainform = $fb->render($model, $renderOptions);
+
+        $data = $fb->form['layout']['data'];
+
+        foreach ($data as $k => $d) {
+            if ($d['type'] == "mainform") {
+                $data[$k]['content'] = $mainform;
+            }
+        }
+
+        $layout = Layout::render($fb->form['layout']['name'], $data, $model, true);
+        $this->renderText($layout, false);
+    }
+
+    public function getMainMenu() {
+        $name = "";
+        if (!Yii::app()->user->isGuest) {
+            $name = Yii::app()->user->model->fullname;
+        }
+
+        $userItems = [
+            [
+                'label' => 'Edit Profile',
+                'url' => ['/sys/profile/index'],
+            ],
+            [
+                'label' => '---',
+            ],
+            [
+                'label' => 'Logout',
+                'url' => ['/site/logout'],
+            ]
+        ];
+
+        if (Yii::app()->user->model) {
+            $roles = Yii::app()->user->model->getRoles(true);
+
+            if (count($roles) > 1) {
+
+                $roleItems = [];
+                foreach ($roles as $k => $r) {
+                    $rc = ($r['role_name'] == Yii::app()->user->fullRole ? 'fa-check-square-o' : 'fa-square-o');
+
+                    array_push($roleItems, [
+                        'label' => '&nbsp; <i class="fa ' . $rc . '"></i> &nbsp;' . $r['role_description'],
+                        'url' => ['/sys/profile/changeUser', 'id' => $r['id']]
+                    ]);
+                }
+                array_unshift($userItems, [
+                    'label' => 'Switch Role',
+                    'items' => $roleItems
+                ]);
+            }
+        }
+
+        $default = [
+            [
+                'label' => 'Login',
+                'url' => ['/site/login'],
+                'visible' => Yii::app()->user->isGuest
+            ],
+            [
+                'label' => ucfirst($name),
+                'url' => '#',
+                'items' => $userItems,
+                'itemOptions' => [
+                    'style' => 'border-right:1px solid rgba(0,0,0,.1)'
+                ],
+                'visible' => !Yii::app()->user->isGuest
+            ],
+        ];
+        if (Yii::app()->user->isGuest) {
+            return $default;
+        } else {
+            $module = Yii::app()->user->role;
+            $menuPath = Yii::app()->user->menuPath;
+            $menuPath = $menuPath == '' ? 'MainMenu' : $menuPath;
+
+            $path = Yii::getPathOfAlias("application.modules.{$module}.menus.{$menuPath}") . ".php";
+            if (!is_file($path)) {
+                $path = Yii::getPathOfAlias("app.modules.{$module}.menus.{$menuPath}") . ".php";
+            }
+
+            $menuModule = [];
+            if (is_file($path)) {
+                $menuModule = include($path);
+            }
+
+            if (is_array($menuModule)) {
+                return array_merge($default, $menuModule);
+            } else {
+                return $default;
+            }
+        }
+    }
+
+    public function loadAllModel($id, $form) {
+        if (strpos($form, '.') > 0) {
+            Yii::import($form);
+            $form = Helper::explodeLast(".", $form);
+        }
+        $model = $form::model($form)->findAllByAttributes($id);
+        if (empty($model))
+            throw new CHttpException(404, 'The requested page does not exist.');
+        return $model;
+    }
+
+    public function loadModel($idOrAttributes, $form) {
+        if (strpos($form, '.') > 0) {
+            Yii::import($form);
+            $form = Helper::explodeLast(".", $form);
+        }
+        if (is_array($idOrAttributes)) {
+            $model = $form::model($form)->findByAttributes($idOrAttributes);
+        } else {
+            $model = $form::model($form)->findByPk($idOrAttributes);
+        }
+
+        if (!is_null($model) && method_exists($model, 'loadAllRelations')) {
+            $model->loadAllRelations();
+        }
+        
+        if ($model === null)
+            throw new CHttpException(404, 'The requested page does not exist.');
+        return $model;
+    }
+
+}