<<<<<<< HEAD
<?php
ob_start();
?>
<script type="text/javascript">
<?php ob_start(); ?>
    app.controller("<?= $modelClass ?>Controller", function ($scope, $parse, $timeout, $http, $localStorage) {
        $scope.form = <?php echo json_encode($this->form); ?>;
        $scope.model = <?php echo @json_encode($data['data']); ?>;
        $scope.errors = <?php echo @json_encode($data['errors']); ?>;
        $scope.params = <?php echo @json_encode($renderParams); ?>;
<?php if (!Yii::app()->user->isGuest): ?>
            $scope.user = <?php echo @json_encode(Yii::app()->user->info); ?>;
            if ($scope.user != null) {
                $scope.user.role = [];

                for (i in $scope.user.roles) {
                    $scope.user.role.push($scope.user.roles[i]['role_name']);
                }

                $scope.user.isRole = function (role) {
                    for (i in $scope.user.role) {
                        var r = $scope.user.role[i];
                        if (r.indexOf(role + ".") == 0) {
                            return true;
                        }
                    }

                    return $scope.user.role.indexOf(role) >= 0;
                }
            }
<?php endif; ?>

<?php if (is_object(Yii::app()->controller) && is_object(Yii::app()->controller->module)): ?>
            $scope.module = '<?= Yii::app()->controller->module->id ?>';
<?php endif; ?>
<?php if (Yii::app()->user->hasFlash('info')): ?>
            $scope.flash = '<?= Yii::app()->user->getFlash('info'); ?>';
<?php endif; ?>
<?php if (isset($data['validators'])): ?>
            $scope.validators = <?php echo @json_encode($data['validators']); ?>;
<?php endif; ?>
<?php if (is_subclass_of($this->model, 'ActiveRecord') && isset($data['isNewRecord'])): ?>
            $scope.isNewRecord = <?php echo $data['isNewRecord'] ? "true" : "false" ?>;
<?php endif; ?>

        $storage = $localStorage;
        $scope.$storage = $storage;

        document.title = $scope.form.title;
        $scope.$watch('form.title', function () {
            document.title = $scope.form.title;
        });
        $scope.formSubmitting = false;
        $scope.form.submit = function (button) {
            $timeout(function () {
                if (typeof button != "undefined") {
                    var baseurl = button.url;
                    if (typeof button.url != 'string' || button.url.trim() == '' || button.url.trim() == '#') {
                        baseurl = '<?= Yii::app()->urlManager->parseUrl(Yii::app()->request) ?>';
                    }

                    var parseParams = $parse(button.urlparams);
                    var urlParams = angular.extend($scope.params, parseParams($scope));
                    var url = Yii.app.createUrl(baseurl, urlParams);
                    $("div[ng-controller=<?= $modelClass ?>Controller] form").attr('action', url).submit();
                }
            }, 0);
        };

        $("div[ng-controller=<?= $modelClass ?>Controller] form").submit(function (e) {
            if ($scope.uploading.length > 0) {
                alert("Mohon tunggu sampai proses file upload selesai.");
                e.preventDefault();
                e.stopPropagation();
                return false;
            }

            $scope.formSubmitting = true;
        });

        $scope.form.canGoBack = function () {
            return (document.referrer == "" || window.history.length > 1);
        }

        $scope.form.goBack = function () {
            window.history.back();
        }

        $scope.uploading = [];

        // execute inline JS
        $timeout(function () {
            $("div[ng-controller=<?= $modelClass ?>Controller]").css('opacity', 1);

<?= $inlineJS; ?>
        }, 0);
    });
<?php $script = ob_get_clean(); ?>
</script>
<?php
ob_get_clean();

return $script;

=======
<?php
ob_start();
?>
<script type="text/javascript">
<?php ob_start(); ?>
    app.controller("<?= $modelClass ?>Controller", function ($scope, $parse, $timeout, $http, $localStorage) {
        $scope.form = <?php echo json_encode($this->form); ?>;
        $scope.model = <?php echo @json_encode($data['data']); ?>;
        $scope.errors = <?php echo @json_encode($data['errors']); ?>;
        $scope.params = <?php echo @json_encode($renderParams); ?>;
<?php if (!Yii::app()->user->isGuest): ?>
            $scope.user = <?php echo @json_encode(Yii::app()->user->info); ?>;
            if ($scope.user != null) {
                $scope.user.role = [];

                for (i in $scope.user.roles) {
                    $scope.user.role.push($scope.user.roles[i]['role_name']);
                }

                $scope.user.isRole = function (role) {
		    for (i in $scope.user.role) {
                        var r = $scope.user.role[i];
			console.log(r);
                        if (r.indexOf(role + ".") == 0) {
			     return true;
			}
		    } 

                    return $scope.user.role.indexOf(role) >= 0;
                }
            }
<?php endif; ?>

<?php if (is_object(Yii::app()->controller) && is_object(Yii::app()->controller->module)): ?>
            $scope.module = '<?= Yii::app()->controller->module->id ?>';
<?php endif; ?>
<?php if (Yii::app()->user->hasFlash('info')): ?>
            $scope.flash = '<?= Yii::app()->user->getFlash('info'); ?>';
<?php endif; ?>
<?php if (isset($data['validators'])): ?>
            $scope.validators = <?php echo @json_encode($data['validators']); ?>;
<?php endif; ?>
<?php if (is_subclass_of($this->model, 'ActiveRecord') && isset($data['isNewRecord'])): ?>
            $scope.isNewRecord = <?php echo $data['isNewRecord'] ? "true" : "false" ?>;
<?php endif; ?>

        $storage = $localStorage;
        $scope.$storage = $storage;

        document.title = $scope.form.title;
        $scope.$watch('form.title', function () {
            document.title = $scope.form.title;
        });
        $scope.formSubmitting = false;
        $scope.form.submit = function (button) {
            $timeout(function () {
                if (typeof button != "undefined") {
                    var baseurl = button.url;
                    if (typeof button.url != 'string' || button.url.trim() == '' || button.url.trim() == '#') {
                        baseurl = '<?= Yii::app()->urlManager->parseUrl(Yii::app()->request) ?>';
                    }

                    var parseParams = $parse(button.urlparams);
                    var urlParams = angular.extend($scope.params, parseParams($scope));
                    var url = Yii.app.createUrl(baseurl, urlParams);
                    $("div[ng-controller=<?= $modelClass ?>Controller] form").attr('action', url).submit();
                }
            }, 0);
        };

        $("div[ng-controller=<?= $modelClass ?>Controller] form").submit(function (e) {
            if ($scope.uploading.length > 0) {
                alert("Mohon tunggu sampai proses file upload selesai.");
                e.preventDefault();
                e.stopPropagation();
                return false;
            }

            $scope.formSubmitting = true;
        });

        $scope.form.canGoBack = function () {
            return (document.referrer == "" || window.history.length > 1);
        }

        $scope.form.goBack = function () {
            window.history.back();
        }

        $scope.uploading = [];

        // execute inline JS
        $timeout(function () {
            $("div[ng-controller=<?= $modelClass ?>Controller]").css('opacity', 1);

<?= $inlineJS; ?>
        }, 0);
    });
<?php $script = ob_get_clean(); ?>
</script>
<?php
ob_get_clean();

return $script;
>>>>>>> a82f25ce
<|MERGE_RESOLUTION|>--- conflicted
+++ resolved
@@ -1,211 +1,112 @@
-<<<<<<< HEAD
-<?php
-ob_start();
-?>
-<script type="text/javascript">
-<?php ob_start(); ?>
-    app.controller("<?= $modelClass ?>Controller", function ($scope, $parse, $timeout, $http, $localStorage) {
-        $scope.form = <?php echo json_encode($this->form); ?>;
-        $scope.model = <?php echo @json_encode($data['data']); ?>;
-        $scope.errors = <?php echo @json_encode($data['errors']); ?>;
-        $scope.params = <?php echo @json_encode($renderParams); ?>;
-<?php if (!Yii::app()->user->isGuest): ?>
-            $scope.user = <?php echo @json_encode(Yii::app()->user->info); ?>;
-            if ($scope.user != null) {
-                $scope.user.role = [];
-
-                for (i in $scope.user.roles) {
-                    $scope.user.role.push($scope.user.roles[i]['role_name']);
-                }
-
-                $scope.user.isRole = function (role) {
-                    for (i in $scope.user.role) {
-                        var r = $scope.user.role[i];
-                        if (r.indexOf(role + ".") == 0) {
-                            return true;
-                        }
-                    }
-
-                    return $scope.user.role.indexOf(role) >= 0;
-                }
-            }
-<?php endif; ?>
-
-<?php if (is_object(Yii::app()->controller) && is_object(Yii::app()->controller->module)): ?>
-            $scope.module = '<?= Yii::app()->controller->module->id ?>';
-<?php endif; ?>
-<?php if (Yii::app()->user->hasFlash('info')): ?>
-            $scope.flash = '<?= Yii::app()->user->getFlash('info'); ?>';
-<?php endif; ?>
-<?php if (isset($data['validators'])): ?>
-            $scope.validators = <?php echo @json_encode($data['validators']); ?>;
-<?php endif; ?>
-<?php if (is_subclass_of($this->model, 'ActiveRecord') && isset($data['isNewRecord'])): ?>
-            $scope.isNewRecord = <?php echo $data['isNewRecord'] ? "true" : "false" ?>;
-<?php endif; ?>
-
-        $storage = $localStorage;
-        $scope.$storage = $storage;
-
-        document.title = $scope.form.title;
-        $scope.$watch('form.title', function () {
-            document.title = $scope.form.title;
-        });
-        $scope.formSubmitting = false;
-        $scope.form.submit = function (button) {
-            $timeout(function () {
-                if (typeof button != "undefined") {
-                    var baseurl = button.url;
-                    if (typeof button.url != 'string' || button.url.trim() == '' || button.url.trim() == '#') {
-                        baseurl = '<?= Yii::app()->urlManager->parseUrl(Yii::app()->request) ?>';
-                    }
-
-                    var parseParams = $parse(button.urlparams);
-                    var urlParams = angular.extend($scope.params, parseParams($scope));
-                    var url = Yii.app.createUrl(baseurl, urlParams);
-                    $("div[ng-controller=<?= $modelClass ?>Controller] form").attr('action', url).submit();
-                }
-            }, 0);
-        };
-
-        $("div[ng-controller=<?= $modelClass ?>Controller] form").submit(function (e) {
-            if ($scope.uploading.length > 0) {
-                alert("Mohon tunggu sampai proses file upload selesai.");
-                e.preventDefault();
-                e.stopPropagation();
-                return false;
-            }
-
-            $scope.formSubmitting = true;
-        });
-
-        $scope.form.canGoBack = function () {
-            return (document.referrer == "" || window.history.length > 1);
-        }
-
-        $scope.form.goBack = function () {
-            window.history.back();
-        }
-
-        $scope.uploading = [];
-
-        // execute inline JS
-        $timeout(function () {
-            $("div[ng-controller=<?= $modelClass ?>Controller]").css('opacity', 1);
-
-<?= $inlineJS; ?>
-        }, 0);
-    });
-<?php $script = ob_get_clean(); ?>
-</script>
-<?php
-ob_get_clean();
-
-return $script;
-
-=======
-<?php
-ob_start();
-?>
-<script type="text/javascript">
-<?php ob_start(); ?>
-    app.controller("<?= $modelClass ?>Controller", function ($scope, $parse, $timeout, $http, $localStorage) {
-        $scope.form = <?php echo json_encode($this->form); ?>;
-        $scope.model = <?php echo @json_encode($data['data']); ?>;
-        $scope.errors = <?php echo @json_encode($data['errors']); ?>;
-        $scope.params = <?php echo @json_encode($renderParams); ?>;
-<?php if (!Yii::app()->user->isGuest): ?>
-            $scope.user = <?php echo @json_encode(Yii::app()->user->info); ?>;
-            if ($scope.user != null) {
-                $scope.user.role = [];
-
-                for (i in $scope.user.roles) {
-                    $scope.user.role.push($scope.user.roles[i]['role_name']);
-                }
-
-                $scope.user.isRole = function (role) {
-		    for (i in $scope.user.role) {
-                        var r = $scope.user.role[i];
-			console.log(r);
-                        if (r.indexOf(role + ".") == 0) {
-			     return true;
-			}
-		    } 
-
-                    return $scope.user.role.indexOf(role) >= 0;
-                }
-            }
-<?php endif; ?>
-
-<?php if (is_object(Yii::app()->controller) && is_object(Yii::app()->controller->module)): ?>
-            $scope.module = '<?= Yii::app()->controller->module->id ?>';
-<?php endif; ?>
-<?php if (Yii::app()->user->hasFlash('info')): ?>
-            $scope.flash = '<?= Yii::app()->user->getFlash('info'); ?>';
-<?php endif; ?>
-<?php if (isset($data['validators'])): ?>
-            $scope.validators = <?php echo @json_encode($data['validators']); ?>;
-<?php endif; ?>
-<?php if (is_subclass_of($this->model, 'ActiveRecord') && isset($data['isNewRecord'])): ?>
-            $scope.isNewRecord = <?php echo $data['isNewRecord'] ? "true" : "false" ?>;
-<?php endif; ?>
-
-        $storage = $localStorage;
-        $scope.$storage = $storage;
-
-        document.title = $scope.form.title;
-        $scope.$watch('form.title', function () {
-            document.title = $scope.form.title;
-        });
-        $scope.formSubmitting = false;
-        $scope.form.submit = function (button) {
-            $timeout(function () {
-                if (typeof button != "undefined") {
-                    var baseurl = button.url;
-                    if (typeof button.url != 'string' || button.url.trim() == '' || button.url.trim() == '#') {
-                        baseurl = '<?= Yii::app()->urlManager->parseUrl(Yii::app()->request) ?>';
-                    }
-
-                    var parseParams = $parse(button.urlparams);
-                    var urlParams = angular.extend($scope.params, parseParams($scope));
-                    var url = Yii.app.createUrl(baseurl, urlParams);
-                    $("div[ng-controller=<?= $modelClass ?>Controller] form").attr('action', url).submit();
-                }
-            }, 0);
-        };
-
-        $("div[ng-controller=<?= $modelClass ?>Controller] form").submit(function (e) {
-            if ($scope.uploading.length > 0) {
-                alert("Mohon tunggu sampai proses file upload selesai.");
-                e.preventDefault();
-                e.stopPropagation();
-                return false;
-            }
-
-            $scope.formSubmitting = true;
-        });
-
-        $scope.form.canGoBack = function () {
-            return (document.referrer == "" || window.history.length > 1);
-        }
-
-        $scope.form.goBack = function () {
-            window.history.back();
-        }
-
-        $scope.uploading = [];
-
-        // execute inline JS
-        $timeout(function () {
-            $("div[ng-controller=<?= $modelClass ?>Controller]").css('opacity', 1);
-
-<?= $inlineJS; ?>
-        }, 0);
-    });
-<?php $script = ob_get_clean(); ?>
-</script>
-<?php
-ob_get_clean();
-
-return $script;
->>>>>>> a82f25ce
+<?php
+ob_start();
+?>
+<script type="text/javascript">
+<?php ob_start(); ?>
+    app.controller("<?= $modelClass ?>Controller", function ($scope, $parse, $timeout, $http, $localStorage) {
+        $scope.form = <?php echo json_encode($this->form); ?>;
+        $scope.model = <?php echo @json_encode($data['data']); ?>;
+        $scope.errors = <?php echo @json_encode($data['errors']); ?>;
+        $scope.params = <?php echo @json_encode($renderParams); ?>;
+<?php if (!Yii::app()->user->isGuest): ?>
+            $scope.user = <?php echo @json_encode(Yii::app()->user->info); ?>;
+            if ($scope.user != null) {
+                $scope.user.role = [];
+
+                for (i in $scope.user.roles) {
+                    $scope.user.role.push($scope.user.roles[i]['role_name']);
+                }
+
+                $scope.user.isRole = function (role) {
+                    for (i in $scope.user.role) {
+                        var r = $scope.user.role[i];
+                        if (r.indexOf(role + ".") == 0) {
+                            return true;
+                        }
+                    }
+
+                    for (i in $scope.user.role) {
+                        var r = $scope.user.role[i];
+                        console.log(r);
+                        if (r.indexOf(role + ".") == 0) {
+                            return true;
+                        }
+                    }
+
+                    return $scope.user.role.indexOf(role) >= 0;
+                }
+            }
+<?php endif; ?>
+
+<?php if (is_object(Yii::app()->controller) && is_object(Yii::app()->controller->module)): ?>
+            $scope.module = '<?= Yii::app()->controller->module->id ?>';
+<?php endif; ?>
+<?php if (Yii::app()->user->hasFlash('info')): ?>
+            $scope.flash = '<?= Yii::app()->user->getFlash('info'); ?>';
+<?php endif; ?>
+<?php if (isset($data['validators'])): ?>
+            $scope.validators = <?php echo @json_encode($data['validators']); ?>;
+<?php endif; ?>
+<?php if (is_subclass_of($this->model, 'ActiveRecord') && isset($data['isNewRecord'])): ?>
+            $scope.isNewRecord = <?php echo $data['isNewRecord'] ? "true" : "false" ?>;
+<?php endif; ?>
+
+        $storage = $localStorage;
+        $scope.$storage = $storage;
+
+        document.title = $scope.form.title;
+        $scope.$watch('form.title', function () {
+            document.title = $scope.form.title;
+        });
+        $scope.formSubmitting = false;
+        $scope.form.submit = function (button) {
+            $timeout(function () {
+                if (typeof button != "undefined") {
+                    var baseurl = button.url;
+                    if (typeof button.url != 'string' || button.url.trim() == '' || button.url.trim() == '#') {
+                        baseurl = '<?= Yii::app()->urlManager->parseUrl(Yii::app()->request) ?>';
+                    }
+
+                    var parseParams = $parse(button.urlparams);
+                    var urlParams = angular.extend($scope.params, parseParams($scope));
+                    var url = Yii.app.createUrl(baseurl, urlParams);
+                    $("div[ng-controller=<?= $modelClass ?>Controller] form").attr('action', url).submit();
+                }
+            }, 0);
+        };
+
+        $("div[ng-controller=<?= $modelClass ?>Controller] form").submit(function (e) {
+            if ($scope.uploading.length > 0) {
+                alert("Mohon tunggu sampai proses file upload selesai.");
+                e.preventDefault();
+                e.stopPropagation();
+                return false;
+            }
+
+            $scope.formSubmitting = true;
+        });
+
+        $scope.form.canGoBack = function () {
+            return (document.referrer == "" || window.history.length > 1);
+        }
+
+        $scope.form.goBack = function () {
+            window.history.back();
+        }
+
+        $scope.uploading = [];
+
+        // execute inline JS
+        $timeout(function () {
+            $("div[ng-controller=<?= $modelClass ?>Controller]").css('opacity', 1);
+
+<?= $inlineJS; ?>
+        }, 0);
+    });
+<?php $script = ob_get_clean(); ?>
+</script>
+<?php
+ob_get_clean();
+
+return $script;
+