--- conflicted
+++ resolved
@@ -107,130 +107,43 @@
         return $this->renderInternal('template_render.php');
     }
 
-    public function getLayoutClass() {
-        return ($this->layout == 'Vertical' ? 'form-vertical' : '');
-    }
-
-    public function getErrorClass() {
-        return (count($this->errors) > 0 ? 'has-error has-feedback' : '');
-    }
-
-    public function getlabelClass() {
-        if ($this->layout == 'Vertical') {
-            $class = "control-label col-sm-12";
-        } else {
-            $class = "control-label col-sm-{$this->labelWidth}";
-        }
-
-        $class .= @$this->labelOptions['class'];
-        return $class;
-    }
-
-    public function getFieldColClass() {
-        return "col-sm-" . $this->fieldWidth;
-    }
-
-    public function includeJS() {
-        return ['tag-field.js'];
-    }
-
-    public function render() {
-        $this->addClass('form-group form-group-sm', 'options');
-        $this->addClass($this->layoutClass, 'options');
-        $this->addClass($this->errorClass, 'options');
-
-        $this->fieldOptions['id'] = $this->renderID;
-        $this->fieldOptions['name'] = $this->renderName;
-        $this->addClass('form-control', 'fieldOptions');
-        $this->setDefaultOption('ng-model', "model.{$this->originalName}", $this->options);
-
-        if (!is_string($this->value))
-            $this->value = json_encode($this->value);
-
-        return $this->renderInternal('template_render.php');
-    }
-
     public function getFieldProperties() {
-<<<<<<< HEAD
-        return array(
-            array(
-                'label'      => 'Field Name',
-                'name'       => 'name',
-                'options'    => array(
-                    'ng-model'  => 'active.name',
-=======
         return array (
             array (
                 'label' => 'Field Name',
                 'name' => 'name',
                 'options' => array (
                     'ng-model' => 'active.name',
->>>>>>> 1533c337
                     'ng-change' => 'changeActiveName()',
-                    'ps-list'   => 'modelFieldList',
-                ),
-<<<<<<< HEAD
-                'menuPos'    => 'pull-right',
-                'list'       => array(),
-=======
+                    'ps-list' => 'modelFieldList',
+                ),
                 'menuPos' => 'pull-right',
                 'list' => array (),
->>>>>>> 1533c337
                 'searchable' => 'Yes',
-                'showOther'  => 'Yes',
-                'type'       => 'DropDownList',
-            ),
-<<<<<<< HEAD
-            array(
-                'label'   => 'Label',
-                'name'    => 'label',
-                'options' => array(
-                    'ng-model'  => 'active.label',
-=======
+                'showOther' => 'Yes',
+                'type' => 'DropDownList',
+            ),
             array (
                 'label' => 'Label',
                 'name' => 'label',
                 'options' => array (
                     'ng-model' => 'active.label',
->>>>>>> 1533c337
                     'ng-change' => 'save()',
-                    'ng-delay'  => '500',
-                ),
-                'type'    => 'TextField',
-            ),
-<<<<<<< HEAD
-            array(
-                'label'      => 'Layout',
-                'name'       => 'layout',
-                'options'    => array(
-                    'ng-model'  => 'active.layout',
-=======
+                    'ng-delay' => '500',
+                ),
+                'type' => 'TextField',
+            ),
             array (
                 'label' => 'Layout',
                 'name' => 'layout',
                 'options' => array (
                     'ng-model' => 'active.layout',
->>>>>>> 1533c337
                     'ng-change' => 'save();',
                 ),
-                'listExpr'   => 'array(\\\'Horizontal\\\',\\\'Vertical\\\')',
+                'listExpr' => 'array(\\\'Horizontal\\\',\\\'Vertical\\\')',
                 'fieldWidth' => '6',
-                'type'       => 'DropDownList',
-            ),
-<<<<<<< HEAD
-            array(
-                'column1' => array(
-                    array(
-                        'label'      => 'Label Width',
-                        'name'       => 'labelWidth',
-                        'layout'     => 'Vertical',
-                        'labelWidth' => '12',
-                        'fieldWidth' => '11',
-                        'options'    => array(
-                            'ng-model'    => 'active.labelWidth',
-                            'ng-change'   => 'save()',
-                            'ng-delay'    => '500',
-=======
+                'type' => 'DropDownList',
+            ),
             array (
                 'column1' => array (
                     array (
@@ -243,27 +156,10 @@
                             'ng-model' => 'active.labelWidth',
                             'ng-change' => 'save()',
                             'ng-delay' => '500',
->>>>>>> 1533c337
                             'ng-disabled' => 'active.layout == \\\'Vertical\\\'',
                         ),
-                        'type'       => 'TextField',
-                    ),
-<<<<<<< HEAD
-                    array(
-                        'type'  => 'Text',
-                        'value' => '<column-placeholder></column-placeholder>',
-                    ),
-                ),
-                'column2' => array(
-                    array(
-                        'label'      => 'Field Width',
-                        'name'       => 'fieldWidth',
-                        'layout'     => 'Vertical',
-                        'labelWidth' => 12,
-                        'fieldWidth' => '11',
-                        'options'    => array(
-                            'ng-model'  => 'active.fieldWidth',
-=======
+                        'type' => 'TextField',
+                    ),
                     array (
                         'type' => 'Text',
                         'value' => '<column-placeholder></column-placeholder>',
@@ -278,28 +174,11 @@
                         'fieldWidth' => '11',
                         'options' => array (
                             'ng-model' => 'active.fieldWidth',
->>>>>>> 1533c337
                             'ng-change' => 'save()',
-                            'ng-delay'  => '500',
+                            'ng-delay' => '500',
                         ),
-                        'type'       => 'TextField',
-                    ),
-<<<<<<< HEAD
-                    array(
-                        'type'  => 'Text',
-                        'value' => '<column-placeholder></column-placeholder>',
-                    ),
-                ),
-                'column3' => array(
-                    array(
-                        'type'  => 'Text',
-                        'value' => '<column-placeholder></column-placeholder>',
-                    ),
-                ),
-                'column4' => array(
-                    array(
-                        'type'  => 'Text',
-=======
+                        'type' => 'TextField',
+                    ),
                     array (
                         'type' => 'Text',
                         'value' => '<column-placeholder></column-placeholder>',
@@ -314,28 +193,13 @@
                 'column4' => array (
                     array (
                         'type' => 'Text',
->>>>>>> 1533c337
-                        'value' => '<column-placeholder></column-placeholder>',
-                    ),
-                ),
-                'w1'      => '50%',
-                'w2'      => '50%',
-                'type'    => 'ColumnField',
-            ),
-<<<<<<< HEAD
-            array(
-                'type'  => 'Text',
-                'value' => '<hr/>',
-            ),
-            array(
-                'label'      => 'Mode',
-                'name'       => 'mode',
-                'options'    => array(
-                    'ng-model'  => 'active.fieldType',
-                    'ng-change' => 'save();',
-                ),
-                'list'       => array(
-=======
+                        'value' => '<column-placeholder></column-placeholder>',
+                    ),
+                ),
+                'w1' => '50%',
+                'w2' => '50%',
+                'type' => 'ColumnField',
+            ),
             array (
                 'type' => 'Text',
                 'value' => '<hr/>',
@@ -350,27 +214,13 @@
                 'list' => array (
                     'none' => 'None',
                     '---' => '---',
->>>>>>> 1533c337
                     'normal' => 'Normal',
-                    'rel'    => 'Relation',
-                ),
-<<<<<<< HEAD
-                'showOther'  => 'Yes',
-=======
+                    'rel' => 'Relation',
+                ),
                 'fieldWidth' => '5',
->>>>>>> 1533c337
                 'otherLabel' => 'Other...',
-                'type'       => 'DropDownList',
-            ),
-<<<<<<< HEAD
-            array(
-                'type'  => 'Text',
-                'value' => '<div ng-if=\"active.mode == \'rel\'\">
-<hr/>',
-            ),
-            array(
-                'name'    => 'TypeRelation',
-=======
+                'type' => 'DropDownList',
+            ),
             array (
                 'label' => 'Must Choose',
                 'name' => 'mustChoose',
@@ -394,30 +244,15 @@
             ),
             array (
                 'name' => 'TypeRelation',
->>>>>>> 1533c337
                 'subForm' => 'application.components.ui.FormFields.TextFieldRelation',
-                'type'    => 'SubForm',
-            ),
-<<<<<<< HEAD
-            array(
-                'type'  => 'Text',
-=======
-            array (
-                'type' => 'Text',
->>>>>>> 1533c337
+                'type' => 'SubForm',
+            ),
+            array (
+                'type' => 'Text',
                 'value' => '</div>
 <div ng-if=\"active.dropdown == \'normal\'\">
 <hr/>',
             ),
-<<<<<<< HEAD
-            array(
-                'label'     => 'PHP Expression',
-                'fieldname' => 'acPHP',
-                'type'      => 'ExpressionField',
-            ),
-            array(
-                'type'  => 'Text',
-=======
             array (
                 'label' => 'PHP Expression',
                 'fieldname' => 'drPHP',
@@ -425,24 +260,23 @@
             ),
             array (
                 'type' => 'Text',
->>>>>>> 1533c337
                 'value' => '</div>
 <hr/>',
             ),
             array (
                 'label' => 'Options',
-                'name'  => 'options',
-                'type'  => 'KeyValueGrid',
+                'name' => 'options',
+                'type' => 'KeyValueGrid',
             ),
             array (
                 'label' => 'Label Options',
-                'name'  => 'labelOptions',
-                'type'  => 'KeyValueGrid',
+                'name' => 'labelOptions',
+                'type' => 'KeyValueGrid',
             ),
             array (
                 'label' => 'Field Options',
-                'name'  => 'fieldOptions',
-                'type'  => 'KeyValueGrid',
+                'name' => 'fieldOptions',
+                'type' => 'KeyValueGrid',
             ),
         );
     }
