<?php
/**
 * This file contains the error handler application component.
 *
 * @author Qiang Xue <qiang.xue@gmail.com>
 * @link http://www.yiiframework.com/
 * @copyright 2008-2013 Yii Software LLC
 * @license http://www.yiiframework.com/license/
 */

Yii::import('CHtml',true);

/**
 * CErrorHandler handles uncaught PHP errors and exceptions.
 *
 * It displays these errors using appropriate views based on the
 * nature of the error and the mode the application runs at.
 * It also chooses the most preferred language for displaying the error.
 *
 * CErrorHandler uses two sets of views:
 * <ul>
 * <li>development views, named as <code>exception.php</code>;
 * <li>production views, named as <code>error&lt;StatusCode&gt;.php</code>;
 * </ul>
 * where &lt;StatusCode&gt; stands for the HTTP error code (e.g. error500.php).
 * Localized views are named similarly but located under a subdirectory
 * whose name is the language code (e.g. zh_cn/error500.php).
 *
 * Development views are displayed when the application is in debug mode
 * (i.e. YII_DEBUG is defined as true). Detailed error information with source code
 * are displayed in these views. Production views are meant to be shown
 * to end-users and are used when the application is in production mode.
 * For security reasons, they only display the error message without any
 * sensitive information.
 *
 * CErrorHandler looks for the view templates from the following locations in order:
 * <ol>
 * <li><code>themes/ThemeName/views/system</code>: when a theme is active.</li>
 * <li><code>protected/views/system</code></li>
 * <li><code>framework/views</code></li>
 * </ol>
 * If the view is not found in a directory, it will be looked for in the next directory.
 *
 * The property {@link maxSourceLines} can be changed to specify the number
 * of source code lines to be displayed in development views.
 *
 * CErrorHandler is a core application component that can be accessed via
 * {@link CApplication::getErrorHandler()}.
 *
 * @property array $error The error details. Null if there is no error.
 * @property Exception|null $exception exception instance. Null if there is no exception.
 *
 * @author Qiang Xue <qiang.xue@gmail.com>
 * @package system.base
 * @since 1.0
 */
class ErrorHandler extends CErrorHandler
{
	/**
	 * @var integer maximum number of source code lines to be displayed. Defaults to 25.
	 */
	public $maxSourceLines=25;

	/**
	 * @var integer maximum number of trace source code lines to be displayed. Defaults to 10.
	 * @since 1.1.6
	 */
	public $maxTraceSourceLines = 10;

	/**
	 * @var string the application administrator information (could be a name or email link). It is displayed in error pages to end users. Defaults to 'the webmaster'.
	 */
<<<<<<< HEAD
	public $adminInfo='Admin';
=======
	public $adminInfo='ServiceDesk (51)';
>>>>>>> d9d64d24
	/**
	 * @var boolean whether to discard any existing page output before error display. Defaults to true.
	 */
	public $discardOutput=true;
	/**
	 * @var string the route (eg 'site/error') to the controller action that will be used to display external errors.
	 * Inside the action, it can retrieve the error information by Yii::app()->errorHandler->error.
	 * This property defaults to null, meaning CErrorHandler will handle the error display.
	 */
	public $errorAction;

	private $_error;
	private $_exception;

	/**
	 * Handles the exception/error event.
	 * This method is invoked by the application whenever it captures
	 * an exception or PHP error.
	 * @param CEvent $event the event containing the exception/error information
	 */
	public function handle($event)
	{
		// set event as handled to prevent it from being handled by other event handlers
		$event->handled=true;

		if($this->discardOutput)
		{
			$gzHandler=false;
			foreach(ob_list_handlers() as $h)
			{
				if(strpos($h,'gzhandler')!==false)
					$gzHandler=true;
			}
			// the following manual level counting is to deal with zlib.output_compression set to On
			// for an output buffer created by zlib.output_compression set to On ob_end_clean will fail
			for($level=ob_get_level();$level>0;--$level)
			{
				if(!@ob_end_clean())
					ob_clean();
			}
			// reset headers in case there was an ob_start("ob_gzhandler") before
			if($gzHandler && !headers_sent() && ob_list_handlers()===array())
			{
				if(function_exists('header_remove')) // php >= 5.3
				{
					header_remove('Vary');
					header_remove('Content-Encoding');
				}
				else
				{
					header('Vary:');
					header('Content-Encoding:');
				}
			}
		}

		if($event instanceof CExceptionEvent)
			$this->handleException($event->exception);
		else // CErrorEvent
			$this->handleError($event);
	}

	/**
	 * Returns the details about the error that is currently being handled.
	 * The error is returned in terms of an array, with the following information:
	 * <ul>
	 * <li>code - the HTTP status code (e.g. 403, 500)</li>
	 * <li>type - the error type (e.g. 'CHttpException', 'PHP Error')</li>
	 * <li>message - the error message</li>
	 * <li>file - the name of the PHP script file where the error occurs</li>
	 * <li>line - the line number of the code where the error occurs</li>
	 * <li>trace - the call stack of the error</li>
	 * <li>source - the context source code where the error occurs</li>
	 * </ul>
	 * @return array the error details. Null if there is no error.
	 */
	public function getError()
	{
		return $this->_error;
	}

	/**
	 * Returns the instance of the exception that is currently being handled.
	 * @return Exception|null exception instance. Null if there is no exception.
	 */
	public function getException()
	{
		return $this->_exception;
	}

	/**
	 * Handles the exception.
	 * @param Exception $exception the exception captured
	 */
	protected function handleException($exception)
	{
		$app=Yii::app();
		if($app instanceof CWebApplication)
		{
			if(($trace=$this->getExactTrace($exception))===null)
			{
				$fileName=$exception->getFile();
				$errorLine=$exception->getLine();
			}
			else
			{
				$fileName=$trace['file'];
				$errorLine=$trace['line'];
			}

			$trace = $exception->getTrace();

			foreach($trace as $i=>$t)
			{
				if(!isset($t['file']))
					$trace[$i]['file']='unknown';

				if(!isset($t['line']))
					$trace[$i]['line']=0;

				if(!isset($t['function']))
					$trace[$i]['function']='unknown';

				unset($trace[$i]['object']);
			}

			$this->_exception=$exception;
			$this->_error=$data=array(
				'code'=>($exception instanceof CHttpException)?$exception->statusCode:500,
				'type'=>get_class($exception),
				'errorCode'=>$exception->getCode(),
				'message'=>$exception->getMessage(),
				'file'=>$fileName,
				'line'=>$errorLine,
				'trace'=>$exception->getTraceAsString(),
				'traces'=>$trace,
			);

			if(!headers_sent())
			{
				$httpVersion=Yii::app()->request->getHttpVersion();
				header("HTTP/$httpVersion {$data['code']} ".$this->getHttpHeader($data['code'], get_class($exception)));
			}

			$this->renderException();
		}
		else
			$app->displayException($exception);
	}

	/**
	 * Handles the PHP error.
	 * @param CErrorEvent $event the PHP error event
	 */
	protected function handleError($event)
	{
		$trace=debug_backtrace();
		// skip the first 3 stacks as they do not tell the error position
		if(count($trace)>3)
			$trace=array_slice($trace,3);
		$traceString='';
		foreach($trace as $i=>$t)
		{
			if(!isset($t['file']))
				$trace[$i]['file']='unknown';

			if(!isset($t['line']))
				$trace[$i]['line']=0;

			if(!isset($t['function']))
				$trace[$i]['function']='unknown';

			$traceString.="#$i {$trace[$i]['file']}({$trace[$i]['line']}): ";
			if(isset($t['object']) && is_object($t['object']))
				$traceString.=get_class($t['object']).'->';
			$traceString.="{$trace[$i]['function']}()\n";

			unset($trace[$i]['object']);
		}

		$app=Yii::app();
		if($app instanceof CWebApplication)
		{
			switch($event->code)
			{
				case E_WARNING:
					$type = 'PHP warning';
					break;
				case E_NOTICE:
					$type = 'PHP notice';
					break;
				case E_USER_ERROR:
					$type = 'User error';
					break;
				case E_USER_WARNING:
					$type = 'User warning';
					break;
				case E_USER_NOTICE:
					$type = 'User notice';
					break;
				case E_RECOVERABLE_ERROR:
					$type = 'Recoverable error';
					break;
				default:
					$type = 'PHP error';
			}
			$this->_exception=null;
			$this->_error=array(
				'code'=>500,
				'type'=>$type,
				'message'=>$event->message,
				'file'=>$event->file,
				'line'=>$event->line,
				'trace'=>$traceString,
				'traces'=>$trace,
			);
			if(!headers_sent())
			{
				$httpVersion=Yii::app()->request->getHttpVersion();
				header("HTTP/$httpVersion 500 Internal Server Error");
			}

			$this->renderError();
		}
		else
			$app->displayError($event->code,$event->message,$event->file,$event->line);
	}

	/**
	 * whether the current request is an AJAX (XMLHttpRequest) request.
	 * @return boolean whether the current request is an AJAX request.
	 */
	protected function isAjaxRequest()
	{
		return isset($_SERVER['HTTP_X_REQUESTED_WITH']) && $_SERVER['HTTP_X_REQUESTED_WITH']==='XMLHttpRequest';
	}

	/**
	 * Returns the exact trace where the problem occurs.
	 * @param Exception $exception the uncaught exception
	 * @return array the exact trace where the problem occurs
	 */
	protected function getExactTrace($exception)
	{
		$traces=$exception->getTrace();

		foreach($traces as $trace)
		{
			// property access exception
			if(isset($trace['function']) && ($trace['function']==='__get' || $trace['function']==='__set'))
				return $trace;
		}
		return null;
	}

	/**
	 * Renders the view.
	 * @param string $view the view name (file name without extension).
	 * See {@link getViewFile} for how a view file is located given its name.
	 * @param array $data data to be passed to the view
	 */
	protected function render($view,$data)
	{
		$data['version']=$this->getVersionInfo();
		$data['time']=time();
		$data['admin']=$this->adminInfo;
		include($this->getViewFile($view,$data['code']));
	}

	/**
	 * Renders the exception information.
	 * This method will display information from current {@link error} value.
	 */
	protected function renderException()
	{
		$exception=$this->getException();
		if($exception instanceof CHttpException || !YII_DEBUG)
			$this->renderError();
		else
		{
			if($this->isAjaxRequest())
				Yii::app()->displayException($exception);
			else
				$this->render('exception',$this->getError());
		}
	}

	/**
	 * Renders the current error information.
	 * This method will display information from current {@link error} value.
	 */
	protected function renderError()
	{
		if($this->errorAction!==null)
			Yii::app()->runController($this->errorAction);
		else
		{
			$data=$this->getError();
			if($this->isAjaxRequest())
				Yii::app()->displayError($data['code'],$data['message'],$data['file'],$data['line']);
			elseif(YII_DEBUG) {
				if ($data['type'] == 'CHttpException' && $data['code'] == 403) {
					$this->render('error', $data);
				} else {
					$this->render('exception',$data);
				}
			}
			else
				$this->render('error',$data);
		}
	}

	/**
	 * Determines which view file should be used.
	 * @param string $view view name (either 'exception' or 'error')
	 * @param integer $code HTTP status code
	 * @return string view file path
	 */
	protected function getViewFile($view,$code)
	{
		$viewPaths=array(
			Yii::app()->getTheme()===null ? null :  Yii::app()->getTheme()->getSystemViewPath(),
			Yii::app() instanceof CWebApplication ? Yii::app()->getSystemViewPath() : null,
			YII_PATH.DIRECTORY_SEPARATOR.'views',
		);

		foreach($viewPaths as $i=>$viewPath)
		{
			if($viewPath!==null)
			{
				 $viewFile=$this->getViewFileInternal($viewPath,$view,$code,$i===2?'en_us':null);
				 if(is_file($viewFile))
				 	 return $viewFile;
			}
		}
	}

	/**
	 * Looks for the view under the specified directory.
	 * @param string $viewPath the directory containing the views
	 * @param string $view view name (either 'exception' or 'error')
	 * @param integer $code HTTP status code
	 * @param string $srcLanguage the language that the view file is in
	 * @return string view file path
	 */
	protected function getViewFileInternal($viewPath,$view,$code,$srcLanguage=null)
	{
		$app=Yii::app();
		if($view==='error')
		{
			$viewFile=$app->findLocalizedFile($viewPath.DIRECTORY_SEPARATOR."error{$code}.php",$srcLanguage);
			if(!is_file($viewFile))
				$viewFile=$app->findLocalizedFile($viewPath.DIRECTORY_SEPARATOR.'error.php',$srcLanguage);
		}
		else
			$viewFile=$viewPath.DIRECTORY_SEPARATOR."exception.php";
		return $viewFile;
	}

	/**
	 * Returns server version information.
	 * If the application is in production mode, empty string is returned.
	 * @return string server version information. Empty if in production mode.
	 */
	protected function getVersionInfo()
	{
		if(YII_DEBUG)
		{
			$version='<a href="http://www.yiiframework.com/">Yii Framework</a>/'.Yii::getVersion();
			if(isset($_SERVER['SERVER_SOFTWARE']))
				$version=$_SERVER['SERVER_SOFTWARE'].' '.$version;
		}
		else
			$version='';
		return $version;
	}

	/**
	 * Converts arguments array to its string representation
	 *
	 * @param array $args arguments array to be converted
	 * @return string string representation of the arguments array
	 */
	protected function argumentsToString($args)
	{
		$count=0;

		$isAssoc=$args!==array_values($args);

		foreach($args as $key => $value)
		{
			$count++;
			if($count>=5)
			{
				if($count>5)
					unset($args[$key]);
				else
					$args[$key]='...';
				continue;
			}

			if(is_object($value))
				$args[$key] = get_class($value);
			elseif(is_bool($value))
				$args[$key] = $value ? 'true' : 'false';
			elseif(is_string($value))
			{
				if(strlen($value)>64)
					$args[$key] = '"'.substr($value,0,64).'..."';
				else
					$args[$key] = '"'.$value.'"';
			}
			elseif(is_array($value))
				$args[$key] = 'array('.$this->argumentsToString($value).')';
			elseif($value===null)
				$args[$key] = 'null';
			elseif(is_resource($value))
				$args[$key] = 'resource';

			if(is_string($key))
			{
				$args[$key] = '"'.$key.'" => '.$args[$key];
			}
			elseif($isAssoc)
			{
				$args[$key] = $key.' => '.$args[$key];
			}
		}
		$out = implode(", ", $args);

		return $out;
	}

	/**
	 * Returns a value indicating whether the call stack is from application code.
	 * @param array $trace the trace data
	 * @return boolean whether the call stack is from application code.
	 */
	protected function isCoreCode($trace)
	{
		if(isset($trace['file']))
		{
			$systemPath=realpath(dirname(__FILE__).'/..');
			return $trace['file']==='unknown' || strpos(realpath($trace['file']),$systemPath.DIRECTORY_SEPARATOR)===0;
		}
		return false;
	}

	/**
	 * Renders the source code around the error line.
	 * @param string $file source file path
	 * @param integer $errorLine the error line number
	 * @param integer $maxLines maximum number of lines to display
	 * @return string the rendering result
	 */
	protected function renderSourceCode($file,$errorLine,$maxLines)
	{
		$errorLine--;	// adjust line number to 0-based from 1-based
		if($errorLine<0 || ($lines=@file($file))===false || ($lineCount=count($lines))<=$errorLine)
			return '';

		$halfLines=(int)($maxLines/2);
		$beginLine=$errorLine-$halfLines>0 ? $errorLine-$halfLines:0;
		$endLine=$errorLine+$halfLines<$lineCount?$errorLine+$halfLines:$lineCount-1;
		$lineNumberWidth=strlen($endLine+1);

		$output='';
		for($i=$beginLine;$i<=$endLine;++$i)
		{
			$isErrorLine = $i===$errorLine;
			$code=sprintf("<span class=\"ln".($isErrorLine?' error-ln':'')."\">%0{$lineNumberWidth}d</span> %s",$i+1,CHtml::encode(str_replace("\t",'    ',$lines[$i])));
			if(!$isErrorLine)
				$output.=$code;
			else
				$output.='<span class="error">'.$code.'</span>';
		}
		return '<div class="code"><pre>'.$output.'</pre></div>';
	}
	/**
	 * Return correct message for each known http error code
	 * @param integer $httpCode error code to map
	 * @param string $replacement replacement error string that is returned if code is unknown
	 * @return string the textual representation of the given error code or the replacement string if the error code is unknown
	 */
	protected function getHttpHeader($httpCode, $replacement='')
	{
		$httpCodes = array(
			100 => 'Continue',
			101 => 'Switching Protocols',
			102 => 'Processing',
			118 => 'Connection Timed Out',
			200 => 'OK',
			201 => 'Created',
			202 => 'Accepted',
			203 => 'Non-Authoritative',
			204 => 'No Content',
			205 => 'Reset Content',
			206 => 'Partial Content',
			207 => 'Multi-Status',
			210 => 'Content Different',
			300 => 'Multiple Choices',
			301 => 'Moved Permanently',
			302 => 'Found',
			303 => 'See Other',
			304 => 'Not Modified',
			305 => 'Use Proxy',
			307 => 'Temporary Redirect',
			310 => 'Too Many Redirect',
			400 => 'Bad Request',
			401 => 'Unauthorized',
			402 => 'Payment Required',
			403 => 'Forbidden',
			404 => 'Not Found',
			405 => 'Method Not Allowed',
			406 => 'Not Acceptable',
			407 => 'Proxy Authentication Required',
			408 => 'Request Timeout',
			409 => 'Conflict',
			410 => 'Gone',
			411 => 'Length Required',
			412 => 'Precondition Failed',
			413 => 'Request Entity Too Large',
			414 => 'Request-URI Too Long',
			415 => 'Unsupported Media Type',
			416 => 'Requested Range Not Satisfiable',
			417 => 'Expectation Failed',
			418 => 'I’m a teapot',
			422 => 'Unprocessable entity',
			423 => 'Locked',
			424 => 'Method failure',
			425 => 'Unordered Collection',
			426 => 'Upgrade Required',
			428 => 'Precondition Required',
			429 => 'Too Many Requests',
			431 => 'Request Header Fields Too Large',
			449 => 'Retry With',
			450 => 'Blocked by Windows Parental Controls',
			451 => 'Unavailable For Legal Reasons',
			500 => 'Internal Server Error',
			501 => 'Not Implemented',
			502 => 'Bad Gateway',
			503 => 'Service Unavailable',
			504 => 'Gateway Timeout',
			505 => 'HTTP Version Not Supported',
			507 => 'Insufficient Storage',
			509 => 'Bandwidth Limit Exceeded',
			510 => 'Not Extended',
			511 => 'Network Authentication Required',
		);
		if(isset($httpCodes[$httpCode]))
			return $httpCodes[$httpCode];
		else
			return $replacement;
	}
}
<|MERGE_RESOLUTION|>--- conflicted
+++ resolved
@@ -1,632 +1,628 @@
-<?php
-/**
- * This file contains the error handler application component.
- *
- * @author Qiang Xue <qiang.xue@gmail.com>
- * @link http://www.yiiframework.com/
- * @copyright 2008-2013 Yii Software LLC
- * @license http://www.yiiframework.com/license/
- */
-
-Yii::import('CHtml',true);
-
-/**
- * CErrorHandler handles uncaught PHP errors and exceptions.
- *
- * It displays these errors using appropriate views based on the
- * nature of the error and the mode the application runs at.
- * It also chooses the most preferred language for displaying the error.
- *
- * CErrorHandler uses two sets of views:
- * <ul>
- * <li>development views, named as <code>exception.php</code>;
- * <li>production views, named as <code>error&lt;StatusCode&gt;.php</code>;
- * </ul>
- * where &lt;StatusCode&gt; stands for the HTTP error code (e.g. error500.php).
- * Localized views are named similarly but located under a subdirectory
- * whose name is the language code (e.g. zh_cn/error500.php).
- *
- * Development views are displayed when the application is in debug mode
- * (i.e. YII_DEBUG is defined as true). Detailed error information with source code
- * are displayed in these views. Production views are meant to be shown
- * to end-users and are used when the application is in production mode.
- * For security reasons, they only display the error message without any
- * sensitive information.
- *
- * CErrorHandler looks for the view templates from the following locations in order:
- * <ol>
- * <li><code>themes/ThemeName/views/system</code>: when a theme is active.</li>
- * <li><code>protected/views/system</code></li>
- * <li><code>framework/views</code></li>
- * </ol>
- * If the view is not found in a directory, it will be looked for in the next directory.
- *
- * The property {@link maxSourceLines} can be changed to specify the number
- * of source code lines to be displayed in development views.
- *
- * CErrorHandler is a core application component that can be accessed via
- * {@link CApplication::getErrorHandler()}.
- *
- * @property array $error The error details. Null if there is no error.
- * @property Exception|null $exception exception instance. Null if there is no exception.
- *
- * @author Qiang Xue <qiang.xue@gmail.com>
- * @package system.base
- * @since 1.0
- */
-class ErrorHandler extends CErrorHandler
-{
-	/**
-	 * @var integer maximum number of source code lines to be displayed. Defaults to 25.
-	 */
-	public $maxSourceLines=25;
-
-	/**
-	 * @var integer maximum number of trace source code lines to be displayed. Defaults to 10.
-	 * @since 1.1.6
-	 */
-	public $maxTraceSourceLines = 10;
-
-	/**
-	 * @var string the application administrator information (could be a name or email link). It is displayed in error pages to end users. Defaults to 'the webmaster'.
-	 */
-<<<<<<< HEAD
-	public $adminInfo='Admin';
-=======
-	public $adminInfo='ServiceDesk (51)';
->>>>>>> d9d64d24
-	/**
-	 * @var boolean whether to discard any existing page output before error display. Defaults to true.
-	 */
-	public $discardOutput=true;
-	/**
-	 * @var string the route (eg 'site/error') to the controller action that will be used to display external errors.
-	 * Inside the action, it can retrieve the error information by Yii::app()->errorHandler->error.
-	 * This property defaults to null, meaning CErrorHandler will handle the error display.
-	 */
-	public $errorAction;
-
-	private $_error;
-	private $_exception;
-
-	/**
-	 * Handles the exception/error event.
-	 * This method is invoked by the application whenever it captures
-	 * an exception or PHP error.
-	 * @param CEvent $event the event containing the exception/error information
-	 */
-	public function handle($event)
-	{
-		// set event as handled to prevent it from being handled by other event handlers
-		$event->handled=true;
-
-		if($this->discardOutput)
-		{
-			$gzHandler=false;
-			foreach(ob_list_handlers() as $h)
-			{
-				if(strpos($h,'gzhandler')!==false)
-					$gzHandler=true;
-			}
-			// the following manual level counting is to deal with zlib.output_compression set to On
-			// for an output buffer created by zlib.output_compression set to On ob_end_clean will fail
-			for($level=ob_get_level();$level>0;--$level)
-			{
-				if(!@ob_end_clean())
-					ob_clean();
-			}
-			// reset headers in case there was an ob_start("ob_gzhandler") before
-			if($gzHandler && !headers_sent() && ob_list_handlers()===array())
-			{
-				if(function_exists('header_remove')) // php >= 5.3
-				{
-					header_remove('Vary');
-					header_remove('Content-Encoding');
-				}
-				else
-				{
-					header('Vary:');
-					header('Content-Encoding:');
-				}
-			}
-		}
-
-		if($event instanceof CExceptionEvent)
-			$this->handleException($event->exception);
-		else // CErrorEvent
-			$this->handleError($event);
-	}
-
-	/**
-	 * Returns the details about the error that is currently being handled.
-	 * The error is returned in terms of an array, with the following information:
-	 * <ul>
-	 * <li>code - the HTTP status code (e.g. 403, 500)</li>
-	 * <li>type - the error type (e.g. 'CHttpException', 'PHP Error')</li>
-	 * <li>message - the error message</li>
-	 * <li>file - the name of the PHP script file where the error occurs</li>
-	 * <li>line - the line number of the code where the error occurs</li>
-	 * <li>trace - the call stack of the error</li>
-	 * <li>source - the context source code where the error occurs</li>
-	 * </ul>
-	 * @return array the error details. Null if there is no error.
-	 */
-	public function getError()
-	{
-		return $this->_error;
-	}
-
-	/**
-	 * Returns the instance of the exception that is currently being handled.
-	 * @return Exception|null exception instance. Null if there is no exception.
-	 */
-	public function getException()
-	{
-		return $this->_exception;
-	}
-
-	/**
-	 * Handles the exception.
-	 * @param Exception $exception the exception captured
-	 */
-	protected function handleException($exception)
-	{
-		$app=Yii::app();
-		if($app instanceof CWebApplication)
-		{
-			if(($trace=$this->getExactTrace($exception))===null)
-			{
-				$fileName=$exception->getFile();
-				$errorLine=$exception->getLine();
-			}
-			else
-			{
-				$fileName=$trace['file'];
-				$errorLine=$trace['line'];
-			}
-
-			$trace = $exception->getTrace();
-
-			foreach($trace as $i=>$t)
-			{
-				if(!isset($t['file']))
-					$trace[$i]['file']='unknown';
-
-				if(!isset($t['line']))
-					$trace[$i]['line']=0;
-
-				if(!isset($t['function']))
-					$trace[$i]['function']='unknown';
-
-				unset($trace[$i]['object']);
-			}
-
-			$this->_exception=$exception;
-			$this->_error=$data=array(
-				'code'=>($exception instanceof CHttpException)?$exception->statusCode:500,
-				'type'=>get_class($exception),
-				'errorCode'=>$exception->getCode(),
-				'message'=>$exception->getMessage(),
-				'file'=>$fileName,
-				'line'=>$errorLine,
-				'trace'=>$exception->getTraceAsString(),
-				'traces'=>$trace,
-			);
-
-			if(!headers_sent())
-			{
-				$httpVersion=Yii::app()->request->getHttpVersion();
-				header("HTTP/$httpVersion {$data['code']} ".$this->getHttpHeader($data['code'], get_class($exception)));
-			}
-
-			$this->renderException();
-		}
-		else
-			$app->displayException($exception);
-	}
-
-	/**
-	 * Handles the PHP error.
-	 * @param CErrorEvent $event the PHP error event
-	 */
-	protected function handleError($event)
-	{
-		$trace=debug_backtrace();
-		// skip the first 3 stacks as they do not tell the error position
-		if(count($trace)>3)
-			$trace=array_slice($trace,3);
-		$traceString='';
-		foreach($trace as $i=>$t)
-		{
-			if(!isset($t['file']))
-				$trace[$i]['file']='unknown';
-
-			if(!isset($t['line']))
-				$trace[$i]['line']=0;
-
-			if(!isset($t['function']))
-				$trace[$i]['function']='unknown';
-
-			$traceString.="#$i {$trace[$i]['file']}({$trace[$i]['line']}): ";
-			if(isset($t['object']) && is_object($t['object']))
-				$traceString.=get_class($t['object']).'->';
-			$traceString.="{$trace[$i]['function']}()\n";
-
-			unset($trace[$i]['object']);
-		}
-
-		$app=Yii::app();
-		if($app instanceof CWebApplication)
-		{
-			switch($event->code)
-			{
-				case E_WARNING:
-					$type = 'PHP warning';
-					break;
-				case E_NOTICE:
-					$type = 'PHP notice';
-					break;
-				case E_USER_ERROR:
-					$type = 'User error';
-					break;
-				case E_USER_WARNING:
-					$type = 'User warning';
-					break;
-				case E_USER_NOTICE:
-					$type = 'User notice';
-					break;
-				case E_RECOVERABLE_ERROR:
-					$type = 'Recoverable error';
-					break;
-				default:
-					$type = 'PHP error';
-			}
-			$this->_exception=null;
-			$this->_error=array(
-				'code'=>500,
-				'type'=>$type,
-				'message'=>$event->message,
-				'file'=>$event->file,
-				'line'=>$event->line,
-				'trace'=>$traceString,
-				'traces'=>$trace,
-			);
-			if(!headers_sent())
-			{
-				$httpVersion=Yii::app()->request->getHttpVersion();
-				header("HTTP/$httpVersion 500 Internal Server Error");
-			}
-
-			$this->renderError();
-		}
-		else
-			$app->displayError($event->code,$event->message,$event->file,$event->line);
-	}
-
-	/**
-	 * whether the current request is an AJAX (XMLHttpRequest) request.
-	 * @return boolean whether the current request is an AJAX request.
-	 */
-	protected function isAjaxRequest()
-	{
-		return isset($_SERVER['HTTP_X_REQUESTED_WITH']) && $_SERVER['HTTP_X_REQUESTED_WITH']==='XMLHttpRequest';
-	}
-
-	/**
-	 * Returns the exact trace where the problem occurs.
-	 * @param Exception $exception the uncaught exception
-	 * @return array the exact trace where the problem occurs
-	 */
-	protected function getExactTrace($exception)
-	{
-		$traces=$exception->getTrace();
-
-		foreach($traces as $trace)
-		{
-			// property access exception
-			if(isset($trace['function']) && ($trace['function']==='__get' || $trace['function']==='__set'))
-				return $trace;
-		}
-		return null;
-	}
-
-	/**
-	 * Renders the view.
-	 * @param string $view the view name (file name without extension).
-	 * See {@link getViewFile} for how a view file is located given its name.
-	 * @param array $data data to be passed to the view
-	 */
-	protected function render($view,$data)
-	{
-		$data['version']=$this->getVersionInfo();
-		$data['time']=time();
-		$data['admin']=$this->adminInfo;
-		include($this->getViewFile($view,$data['code']));
-	}
-
-	/**
-	 * Renders the exception information.
-	 * This method will display information from current {@link error} value.
-	 */
-	protected function renderException()
-	{
-		$exception=$this->getException();
-		if($exception instanceof CHttpException || !YII_DEBUG)
-			$this->renderError();
-		else
-		{
-			if($this->isAjaxRequest())
-				Yii::app()->displayException($exception);
-			else
-				$this->render('exception',$this->getError());
-		}
-	}
-
-	/**
-	 * Renders the current error information.
-	 * This method will display information from current {@link error} value.
-	 */
-	protected function renderError()
-	{
-		if($this->errorAction!==null)
-			Yii::app()->runController($this->errorAction);
-		else
-		{
-			$data=$this->getError();
-			if($this->isAjaxRequest())
-				Yii::app()->displayError($data['code'],$data['message'],$data['file'],$data['line']);
-			elseif(YII_DEBUG) {
-				if ($data['type'] == 'CHttpException' && $data['code'] == 403) {
-					$this->render('error', $data);
-				} else {
-					$this->render('exception',$data);
-				}
-			}
-			else
-				$this->render('error',$data);
-		}
-	}
-
-	/**
-	 * Determines which view file should be used.
-	 * @param string $view view name (either 'exception' or 'error')
-	 * @param integer $code HTTP status code
-	 * @return string view file path
-	 */
-	protected function getViewFile($view,$code)
-	{
-		$viewPaths=array(
-			Yii::app()->getTheme()===null ? null :  Yii::app()->getTheme()->getSystemViewPath(),
-			Yii::app() instanceof CWebApplication ? Yii::app()->getSystemViewPath() : null,
-			YII_PATH.DIRECTORY_SEPARATOR.'views',
-		);
-
-		foreach($viewPaths as $i=>$viewPath)
-		{
-			if($viewPath!==null)
-			{
-				 $viewFile=$this->getViewFileInternal($viewPath,$view,$code,$i===2?'en_us':null);
-				 if(is_file($viewFile))
-				 	 return $viewFile;
-			}
-		}
-	}
-
-	/**
-	 * Looks for the view under the specified directory.
-	 * @param string $viewPath the directory containing the views
-	 * @param string $view view name (either 'exception' or 'error')
-	 * @param integer $code HTTP status code
-	 * @param string $srcLanguage the language that the view file is in
-	 * @return string view file path
-	 */
-	protected function getViewFileInternal($viewPath,$view,$code,$srcLanguage=null)
-	{
-		$app=Yii::app();
-		if($view==='error')
-		{
-			$viewFile=$app->findLocalizedFile($viewPath.DIRECTORY_SEPARATOR."error{$code}.php",$srcLanguage);
-			if(!is_file($viewFile))
-				$viewFile=$app->findLocalizedFile($viewPath.DIRECTORY_SEPARATOR.'error.php',$srcLanguage);
-		}
-		else
-			$viewFile=$viewPath.DIRECTORY_SEPARATOR."exception.php";
-		return $viewFile;
-	}
-
-	/**
-	 * Returns server version information.
-	 * If the application is in production mode, empty string is returned.
-	 * @return string server version information. Empty if in production mode.
-	 */
-	protected function getVersionInfo()
-	{
-		if(YII_DEBUG)
-		{
-			$version='<a href="http://www.yiiframework.com/">Yii Framework</a>/'.Yii::getVersion();
-			if(isset($_SERVER['SERVER_SOFTWARE']))
-				$version=$_SERVER['SERVER_SOFTWARE'].' '.$version;
-		}
-		else
-			$version='';
-		return $version;
-	}
-
-	/**
-	 * Converts arguments array to its string representation
-	 *
-	 * @param array $args arguments array to be converted
-	 * @return string string representation of the arguments array
-	 */
-	protected function argumentsToString($args)
-	{
-		$count=0;
-
-		$isAssoc=$args!==array_values($args);
-
-		foreach($args as $key => $value)
-		{
-			$count++;
-			if($count>=5)
-			{
-				if($count>5)
-					unset($args[$key]);
-				else
-					$args[$key]='...';
-				continue;
-			}
-
-			if(is_object($value))
-				$args[$key] = get_class($value);
-			elseif(is_bool($value))
-				$args[$key] = $value ? 'true' : 'false';
-			elseif(is_string($value))
-			{
-				if(strlen($value)>64)
-					$args[$key] = '"'.substr($value,0,64).'..."';
-				else
-					$args[$key] = '"'.$value.'"';
-			}
-			elseif(is_array($value))
-				$args[$key] = 'array('.$this->argumentsToString($value).')';
-			elseif($value===null)
-				$args[$key] = 'null';
-			elseif(is_resource($value))
-				$args[$key] = 'resource';
-
-			if(is_string($key))
-			{
-				$args[$key] = '"'.$key.'" => '.$args[$key];
-			}
-			elseif($isAssoc)
-			{
-				$args[$key] = $key.' => '.$args[$key];
-			}
-		}
-		$out = implode(", ", $args);
-
-		return $out;
-	}
-
-	/**
-	 * Returns a value indicating whether the call stack is from application code.
-	 * @param array $trace the trace data
-	 * @return boolean whether the call stack is from application code.
-	 */
-	protected function isCoreCode($trace)
-	{
-		if(isset($trace['file']))
-		{
-			$systemPath=realpath(dirname(__FILE__).'/..');
-			return $trace['file']==='unknown' || strpos(realpath($trace['file']),$systemPath.DIRECTORY_SEPARATOR)===0;
-		}
-		return false;
-	}
-
-	/**
-	 * Renders the source code around the error line.
-	 * @param string $file source file path
-	 * @param integer $errorLine the error line number
-	 * @param integer $maxLines maximum number of lines to display
-	 * @return string the rendering result
-	 */
-	protected function renderSourceCode($file,$errorLine,$maxLines)
-	{
-		$errorLine--;	// adjust line number to 0-based from 1-based
-		if($errorLine<0 || ($lines=@file($file))===false || ($lineCount=count($lines))<=$errorLine)
-			return '';
-
-		$halfLines=(int)($maxLines/2);
-		$beginLine=$errorLine-$halfLines>0 ? $errorLine-$halfLines:0;
-		$endLine=$errorLine+$halfLines<$lineCount?$errorLine+$halfLines:$lineCount-1;
-		$lineNumberWidth=strlen($endLine+1);
-
-		$output='';
-		for($i=$beginLine;$i<=$endLine;++$i)
-		{
-			$isErrorLine = $i===$errorLine;
-			$code=sprintf("<span class=\"ln".($isErrorLine?' error-ln':'')."\">%0{$lineNumberWidth}d</span> %s",$i+1,CHtml::encode(str_replace("\t",'    ',$lines[$i])));
-			if(!$isErrorLine)
-				$output.=$code;
-			else
-				$output.='<span class="error">'.$code.'</span>';
-		}
-		return '<div class="code"><pre>'.$output.'</pre></div>';
-	}
-	/**
-	 * Return correct message for each known http error code
-	 * @param integer $httpCode error code to map
-	 * @param string $replacement replacement error string that is returned if code is unknown
-	 * @return string the textual representation of the given error code or the replacement string if the error code is unknown
-	 */
-	protected function getHttpHeader($httpCode, $replacement='')
-	{
-		$httpCodes = array(
-			100 => 'Continue',
-			101 => 'Switching Protocols',
-			102 => 'Processing',
-			118 => 'Connection Timed Out',
-			200 => 'OK',
-			201 => 'Created',
-			202 => 'Accepted',
-			203 => 'Non-Authoritative',
-			204 => 'No Content',
-			205 => 'Reset Content',
-			206 => 'Partial Content',
-			207 => 'Multi-Status',
-			210 => 'Content Different',
-			300 => 'Multiple Choices',
-			301 => 'Moved Permanently',
-			302 => 'Found',
-			303 => 'See Other',
-			304 => 'Not Modified',
-			305 => 'Use Proxy',
-			307 => 'Temporary Redirect',
-			310 => 'Too Many Redirect',
-			400 => 'Bad Request',
-			401 => 'Unauthorized',
-			402 => 'Payment Required',
-			403 => 'Forbidden',
-			404 => 'Not Found',
-			405 => 'Method Not Allowed',
-			406 => 'Not Acceptable',
-			407 => 'Proxy Authentication Required',
-			408 => 'Request Timeout',
-			409 => 'Conflict',
-			410 => 'Gone',
-			411 => 'Length Required',
-			412 => 'Precondition Failed',
-			413 => 'Request Entity Too Large',
-			414 => 'Request-URI Too Long',
-			415 => 'Unsupported Media Type',
-			416 => 'Requested Range Not Satisfiable',
-			417 => 'Expectation Failed',
-			418 => 'I’m a teapot',
-			422 => 'Unprocessable entity',
-			423 => 'Locked',
-			424 => 'Method failure',
-			425 => 'Unordered Collection',
-			426 => 'Upgrade Required',
-			428 => 'Precondition Required',
-			429 => 'Too Many Requests',
-			431 => 'Request Header Fields Too Large',
-			449 => 'Retry With',
-			450 => 'Blocked by Windows Parental Controls',
-			451 => 'Unavailable For Legal Reasons',
-			500 => 'Internal Server Error',
-			501 => 'Not Implemented',
-			502 => 'Bad Gateway',
-			503 => 'Service Unavailable',
-			504 => 'Gateway Timeout',
-			505 => 'HTTP Version Not Supported',
-			507 => 'Insufficient Storage',
-			509 => 'Bandwidth Limit Exceeded',
-			510 => 'Not Extended',
-			511 => 'Network Authentication Required',
-		);
-		if(isset($httpCodes[$httpCode]))
-			return $httpCodes[$httpCode];
-		else
-			return $replacement;
-	}
-}
+<?php
+/**
+ * This file contains the error handler application component.
+ *
+ * @author Qiang Xue <qiang.xue@gmail.com>
+ * @link http://www.yiiframework.com/
+ * @copyright 2008-2013 Yii Software LLC
+ * @license http://www.yiiframework.com/license/
+ */
+
+Yii::import('CHtml',true);
+
+/**
+ * CErrorHandler handles uncaught PHP errors and exceptions.
+ *
+ * It displays these errors using appropriate views based on the
+ * nature of the error and the mode the application runs at.
+ * It also chooses the most preferred language for displaying the error.
+ *
+ * CErrorHandler uses two sets of views:
+ * <ul>
+ * <li>development views, named as <code>exception.php</code>;
+ * <li>production views, named as <code>error&lt;StatusCode&gt;.php</code>;
+ * </ul>
+ * where &lt;StatusCode&gt; stands for the HTTP error code (e.g. error500.php).
+ * Localized views are named similarly but located under a subdirectory
+ * whose name is the language code (e.g. zh_cn/error500.php).
+ *
+ * Development views are displayed when the application is in debug mode
+ * (i.e. YII_DEBUG is defined as true). Detailed error information with source code
+ * are displayed in these views. Production views are meant to be shown
+ * to end-users and are used when the application is in production mode.
+ * For security reasons, they only display the error message without any
+ * sensitive information.
+ *
+ * CErrorHandler looks for the view templates from the following locations in order:
+ * <ol>
+ * <li><code>themes/ThemeName/views/system</code>: when a theme is active.</li>
+ * <li><code>protected/views/system</code></li>
+ * <li><code>framework/views</code></li>
+ * </ol>
+ * If the view is not found in a directory, it will be looked for in the next directory.
+ *
+ * The property {@link maxSourceLines} can be changed to specify the number
+ * of source code lines to be displayed in development views.
+ *
+ * CErrorHandler is a core application component that can be accessed via
+ * {@link CApplication::getErrorHandler()}.
+ *
+ * @property array $error The error details. Null if there is no error.
+ * @property Exception|null $exception exception instance. Null if there is no exception.
+ *
+ * @author Qiang Xue <qiang.xue@gmail.com>
+ * @package system.base
+ * @since 1.0
+ */
+class ErrorHandler extends CErrorHandler
+{
+	/**
+	 * @var integer maximum number of source code lines to be displayed. Defaults to 25.
+	 */
+	public $maxSourceLines=25;
+
+	/**
+	 * @var integer maximum number of trace source code lines to be displayed. Defaults to 10.
+	 * @since 1.1.6
+	 */
+	public $maxTraceSourceLines = 10;
+
+	/**
+	 * @var string the application administrator information (could be a name or email link). It is displayed in error pages to end users. Defaults to 'the webmaster'.
+	 */
+	public $adminInfo='Administrator';
+	/**
+	 * @var boolean whether to discard any existing page output before error display. Defaults to true.
+	 */
+	public $discardOutput=true;
+	/**
+	 * @var string the route (eg 'site/error') to the controller action that will be used to display external errors.
+	 * Inside the action, it can retrieve the error information by Yii::app()->errorHandler->error.
+	 * This property defaults to null, meaning CErrorHandler will handle the error display.
+	 */
+	public $errorAction;
+
+	private $_error;
+	private $_exception;
+
+	/**
+	 * Handles the exception/error event.
+	 * This method is invoked by the application whenever it captures
+	 * an exception or PHP error.
+	 * @param CEvent $event the event containing the exception/error information
+	 */
+	public function handle($event)
+	{
+		// set event as handled to prevent it from being handled by other event handlers
+		$event->handled=true;
+
+		if($this->discardOutput)
+		{
+			$gzHandler=false;
+			foreach(ob_list_handlers() as $h)
+			{
+				if(strpos($h,'gzhandler')!==false)
+					$gzHandler=true;
+			}
+			// the following manual level counting is to deal with zlib.output_compression set to On
+			// for an output buffer created by zlib.output_compression set to On ob_end_clean will fail
+			for($level=ob_get_level();$level>0;--$level)
+			{
+				if(!@ob_end_clean())
+					ob_clean();
+			}
+			// reset headers in case there was an ob_start("ob_gzhandler") before
+			if($gzHandler && !headers_sent() && ob_list_handlers()===array())
+			{
+				if(function_exists('header_remove')) // php >= 5.3
+				{
+					header_remove('Vary');
+					header_remove('Content-Encoding');
+				}
+				else
+				{
+					header('Vary:');
+					header('Content-Encoding:');
+				}
+			}
+		}
+
+		if($event instanceof CExceptionEvent)
+			$this->handleException($event->exception);
+		else // CErrorEvent
+			$this->handleError($event);
+	}
+
+	/**
+	 * Returns the details about the error that is currently being handled.
+	 * The error is returned in terms of an array, with the following information:
+	 * <ul>
+	 * <li>code - the HTTP status code (e.g. 403, 500)</li>
+	 * <li>type - the error type (e.g. 'CHttpException', 'PHP Error')</li>
+	 * <li>message - the error message</li>
+	 * <li>file - the name of the PHP script file where the error occurs</li>
+	 * <li>line - the line number of the code where the error occurs</li>
+	 * <li>trace - the call stack of the error</li>
+	 * <li>source - the context source code where the error occurs</li>
+	 * </ul>
+	 * @return array the error details. Null if there is no error.
+	 */
+	public function getError()
+	{
+		return $this->_error;
+	}
+
+	/**
+	 * Returns the instance of the exception that is currently being handled.
+	 * @return Exception|null exception instance. Null if there is no exception.
+	 */
+	public function getException()
+	{
+		return $this->_exception;
+	}
+
+	/**
+	 * Handles the exception.
+	 * @param Exception $exception the exception captured
+	 */
+	protected function handleException($exception)
+	{
+		$app=Yii::app();
+		if($app instanceof CWebApplication)
+		{
+			if(($trace=$this->getExactTrace($exception))===null)
+			{
+				$fileName=$exception->getFile();
+				$errorLine=$exception->getLine();
+			}
+			else
+			{
+				$fileName=$trace['file'];
+				$errorLine=$trace['line'];
+			}
+
+			$trace = $exception->getTrace();
+
+			foreach($trace as $i=>$t)
+			{
+				if(!isset($t['file']))
+					$trace[$i]['file']='unknown';
+
+				if(!isset($t['line']))
+					$trace[$i]['line']=0;
+
+				if(!isset($t['function']))
+					$trace[$i]['function']='unknown';
+
+				unset($trace[$i]['object']);
+			}
+
+			$this->_exception=$exception;
+			$this->_error=$data=array(
+				'code'=>($exception instanceof CHttpException)?$exception->statusCode:500,
+				'type'=>get_class($exception),
+				'errorCode'=>$exception->getCode(),
+				'message'=>$exception->getMessage(),
+				'file'=>$fileName,
+				'line'=>$errorLine,
+				'trace'=>$exception->getTraceAsString(),
+				'traces'=>$trace,
+			);
+
+			if(!headers_sent())
+			{
+				$httpVersion=Yii::app()->request->getHttpVersion();
+				header("HTTP/$httpVersion {$data['code']} ".$this->getHttpHeader($data['code'], get_class($exception)));
+			}
+
+			$this->renderException();
+		}
+		else
+			$app->displayException($exception);
+	}
+
+	/**
+	 * Handles the PHP error.
+	 * @param CErrorEvent $event the PHP error event
+	 */
+	protected function handleError($event)
+	{
+		$trace=debug_backtrace();
+		// skip the first 3 stacks as they do not tell the error position
+		if(count($trace)>3)
+			$trace=array_slice($trace,3);
+		$traceString='';
+		foreach($trace as $i=>$t)
+		{
+			if(!isset($t['file']))
+				$trace[$i]['file']='unknown';
+
+			if(!isset($t['line']))
+				$trace[$i]['line']=0;
+
+			if(!isset($t['function']))
+				$trace[$i]['function']='unknown';
+
+			$traceString.="#$i {$trace[$i]['file']}({$trace[$i]['line']}): ";
+			if(isset($t['object']) && is_object($t['object']))
+				$traceString.=get_class($t['object']).'->';
+			$traceString.="{$trace[$i]['function']}()\n";
+
+			unset($trace[$i]['object']);
+		}
+
+		$app=Yii::app();
+		if($app instanceof CWebApplication)
+		{
+			switch($event->code)
+			{
+				case E_WARNING:
+					$type = 'PHP warning';
+					break;
+				case E_NOTICE:
+					$type = 'PHP notice';
+					break;
+				case E_USER_ERROR:
+					$type = 'User error';
+					break;
+				case E_USER_WARNING:
+					$type = 'User warning';
+					break;
+				case E_USER_NOTICE:
+					$type = 'User notice';
+					break;
+				case E_RECOVERABLE_ERROR:
+					$type = 'Recoverable error';
+					break;
+				default:
+					$type = 'PHP error';
+			}
+			$this->_exception=null;
+			$this->_error=array(
+				'code'=>500,
+				'type'=>$type,
+				'message'=>$event->message,
+				'file'=>$event->file,
+				'line'=>$event->line,
+				'trace'=>$traceString,
+				'traces'=>$trace,
+			);
+			if(!headers_sent())
+			{
+				$httpVersion=Yii::app()->request->getHttpVersion();
+				header("HTTP/$httpVersion 500 Internal Server Error");
+			}
+
+			$this->renderError();
+		}
+		else
+			$app->displayError($event->code,$event->message,$event->file,$event->line);
+	}
+
+	/**
+	 * whether the current request is an AJAX (XMLHttpRequest) request.
+	 * @return boolean whether the current request is an AJAX request.
+	 */
+	protected function isAjaxRequest()
+	{
+		return isset($_SERVER['HTTP_X_REQUESTED_WITH']) && $_SERVER['HTTP_X_REQUESTED_WITH']==='XMLHttpRequest';
+	}
+
+	/**
+	 * Returns the exact trace where the problem occurs.
+	 * @param Exception $exception the uncaught exception
+	 * @return array the exact trace where the problem occurs
+	 */
+	protected function getExactTrace($exception)
+	{
+		$traces=$exception->getTrace();
+
+		foreach($traces as $trace)
+		{
+			// property access exception
+			if(isset($trace['function']) && ($trace['function']==='__get' || $trace['function']==='__set'))
+				return $trace;
+		}
+		return null;
+	}
+
+	/**
+	 * Renders the view.
+	 * @param string $view the view name (file name without extension).
+	 * See {@link getViewFile} for how a view file is located given its name.
+	 * @param array $data data to be passed to the view
+	 */
+	protected function render($view,$data)
+	{
+		$data['version']=$this->getVersionInfo();
+		$data['time']=time();
+		$data['admin']=$this->adminInfo;
+		include($this->getViewFile($view,$data['code']));
+	}
+
+	/**
+	 * Renders the exception information.
+	 * This method will display information from current {@link error} value.
+	 */
+	protected function renderException()
+	{
+		$exception=$this->getException();
+		if($exception instanceof CHttpException || !YII_DEBUG)
+			$this->renderError();
+		else
+		{
+			if($this->isAjaxRequest())
+				Yii::app()->displayException($exception);
+			else
+				$this->render('exception',$this->getError());
+		}
+	}
+
+	/**
+	 * Renders the current error information.
+	 * This method will display information from current {@link error} value.
+	 */
+	protected function renderError()
+	{
+		if($this->errorAction!==null)
+			Yii::app()->runController($this->errorAction);
+		else
+		{
+			$data=$this->getError();
+			if($this->isAjaxRequest())
+				Yii::app()->displayError($data['code'],$data['message'],$data['file'],$data['line']);
+			elseif(YII_DEBUG) {
+				if ($data['type'] == 'CHttpException' && $data['code'] == 403) {
+					$this->render('error', $data);
+				} else {
+					$this->render('exception',$data);
+				}
+			}
+			else
+				$this->render('error',$data);
+		}
+	}
+
+	/**
+	 * Determines which view file should be used.
+	 * @param string $view view name (either 'exception' or 'error')
+	 * @param integer $code HTTP status code
+	 * @return string view file path
+	 */
+	protected function getViewFile($view,$code)
+	{
+		$viewPaths=array(
+			Yii::app()->getTheme()===null ? null :  Yii::app()->getTheme()->getSystemViewPath(),
+			Yii::app() instanceof CWebApplication ? Yii::app()->getSystemViewPath() : null,
+			YII_PATH.DIRECTORY_SEPARATOR.'views',
+		);
+
+		foreach($viewPaths as $i=>$viewPath)
+		{
+			if($viewPath!==null)
+			{
+				 $viewFile=$this->getViewFileInternal($viewPath,$view,$code,$i===2?'en_us':null);
+				 if(is_file($viewFile))
+				 	 return $viewFile;
+			}
+		}
+	}
+
+	/**
+	 * Looks for the view under the specified directory.
+	 * @param string $viewPath the directory containing the views
+	 * @param string $view view name (either 'exception' or 'error')
+	 * @param integer $code HTTP status code
+	 * @param string $srcLanguage the language that the view file is in
+	 * @return string view file path
+	 */
+	protected function getViewFileInternal($viewPath,$view,$code,$srcLanguage=null)
+	{
+		$app=Yii::app();
+		if($view==='error')
+		{
+			$viewFile=$app->findLocalizedFile($viewPath.DIRECTORY_SEPARATOR."error{$code}.php",$srcLanguage);
+			if(!is_file($viewFile))
+				$viewFile=$app->findLocalizedFile($viewPath.DIRECTORY_SEPARATOR.'error.php',$srcLanguage);
+		}
+		else
+			$viewFile=$viewPath.DIRECTORY_SEPARATOR."exception.php";
+		return $viewFile;
+	}
+
+	/**
+	 * Returns server version information.
+	 * If the application is in production mode, empty string is returned.
+	 * @return string server version information. Empty if in production mode.
+	 */
+	protected function getVersionInfo()
+	{
+		if(YII_DEBUG)
+		{
+			$version='<a href="http://www.yiiframework.com/">Yii Framework</a>/'.Yii::getVersion();
+			if(isset($_SERVER['SERVER_SOFTWARE']))
+				$version=$_SERVER['SERVER_SOFTWARE'].' '.$version;
+		}
+		else
+			$version='';
+		return $version;
+	}
+
+	/**
+	 * Converts arguments array to its string representation
+	 *
+	 * @param array $args arguments array to be converted
+	 * @return string string representation of the arguments array
+	 */
+	protected function argumentsToString($args)
+	{
+		$count=0;
+
+		$isAssoc=$args!==array_values($args);
+
+		foreach($args as $key => $value)
+		{
+			$count++;
+			if($count>=5)
+			{
+				if($count>5)
+					unset($args[$key]);
+				else
+					$args[$key]='...';
+				continue;
+			}
+
+			if(is_object($value))
+				$args[$key] = get_class($value);
+			elseif(is_bool($value))
+				$args[$key] = $value ? 'true' : 'false';
+			elseif(is_string($value))
+			{
+				if(strlen($value)>64)
+					$args[$key] = '"'.substr($value,0,64).'..."';
+				else
+					$args[$key] = '"'.$value.'"';
+			}
+			elseif(is_array($value))
+				$args[$key] = 'array('.$this->argumentsToString($value).')';
+			elseif($value===null)
+				$args[$key] = 'null';
+			elseif(is_resource($value))
+				$args[$key] = 'resource';
+
+			if(is_string($key))
+			{
+				$args[$key] = '"'.$key.'" => '.$args[$key];
+			}
+			elseif($isAssoc)
+			{
+				$args[$key] = $key.' => '.$args[$key];
+			}
+		}
+		$out = implode(", ", $args);
+
+		return $out;
+	}
+
+	/**
+	 * Returns a value indicating whether the call stack is from application code.
+	 * @param array $trace the trace data
+	 * @return boolean whether the call stack is from application code.
+	 */
+	protected function isCoreCode($trace)
+	{
+		if(isset($trace['file']))
+		{
+			$systemPath=realpath(dirname(__FILE__).'/..');
+			return $trace['file']==='unknown' || strpos(realpath($trace['file']),$systemPath.DIRECTORY_SEPARATOR)===0;
+		}
+		return false;
+	}
+
+	/**
+	 * Renders the source code around the error line.
+	 * @param string $file source file path
+	 * @param integer $errorLine the error line number
+	 * @param integer $maxLines maximum number of lines to display
+	 * @return string the rendering result
+	 */
+	protected function renderSourceCode($file,$errorLine,$maxLines)
+	{
+		$errorLine--;	// adjust line number to 0-based from 1-based
+		if($errorLine<0 || ($lines=@file($file))===false || ($lineCount=count($lines))<=$errorLine)
+			return '';
+
+		$halfLines=(int)($maxLines/2);
+		$beginLine=$errorLine-$halfLines>0 ? $errorLine-$halfLines:0;
+		$endLine=$errorLine+$halfLines<$lineCount?$errorLine+$halfLines:$lineCount-1;
+		$lineNumberWidth=strlen($endLine+1);
+
+		$output='';
+		for($i=$beginLine;$i<=$endLine;++$i)
+		{
+			$isErrorLine = $i===$errorLine;
+			$code=sprintf("<span class=\"ln".($isErrorLine?' error-ln':'')."\">%0{$lineNumberWidth}d</span> %s",$i+1,CHtml::encode(str_replace("\t",'    ',$lines[$i])));
+			if(!$isErrorLine)
+				$output.=$code;
+			else
+				$output.='<span class="error">'.$code.'</span>';
+		}
+		return '<div class="code"><pre>'.$output.'</pre></div>';
+	}
+	/**
+	 * Return correct message for each known http error code
+	 * @param integer $httpCode error code to map
+	 * @param string $replacement replacement error string that is returned if code is unknown
+	 * @return string the textual representation of the given error code or the replacement string if the error code is unknown
+	 */
+	protected function getHttpHeader($httpCode, $replacement='')
+	{
+		$httpCodes = array(
+			100 => 'Continue',
+			101 => 'Switching Protocols',
+			102 => 'Processing',
+			118 => 'Connection Timed Out',
+			200 => 'OK',
+			201 => 'Created',
+			202 => 'Accepted',
+			203 => 'Non-Authoritative',
+			204 => 'No Content',
+			205 => 'Reset Content',
+			206 => 'Partial Content',
+			207 => 'Multi-Status',
+			210 => 'Content Different',
+			300 => 'Multiple Choices',
+			301 => 'Moved Permanently',
+			302 => 'Found',
+			303 => 'See Other',
+			304 => 'Not Modified',
+			305 => 'Use Proxy',
+			307 => 'Temporary Redirect',
+			310 => 'Too Many Redirect',
+			400 => 'Bad Request',
+			401 => 'Unauthorized',
+			402 => 'Payment Required',
+			403 => 'Forbidden',
+			404 => 'Not Found',
+			405 => 'Method Not Allowed',
+			406 => 'Not Acceptable',
+			407 => 'Proxy Authentication Required',
+			408 => 'Request Timeout',
+			409 => 'Conflict',
+			410 => 'Gone',
+			411 => 'Length Required',
+			412 => 'Precondition Failed',
+			413 => 'Request Entity Too Large',
+			414 => 'Request-URI Too Long',
+			415 => 'Unsupported Media Type',
+			416 => 'Requested Range Not Satisfiable',
+			417 => 'Expectation Failed',
+			418 => 'I’m a teapot',
+			422 => 'Unprocessable entity',
+			423 => 'Locked',
+			424 => 'Method failure',
+			425 => 'Unordered Collection',
+			426 => 'Upgrade Required',
+			428 => 'Precondition Required',
+			429 => 'Too Many Requests',
+			431 => 'Request Header Fields Too Large',
+			449 => 'Retry With',
+			450 => 'Blocked by Windows Parental Controls',
+			451 => 'Unavailable For Legal Reasons',
+			500 => 'Internal Server Error',
+			501 => 'Not Implemented',
+			502 => 'Bad Gateway',
+			503 => 'Service Unavailable',
+			504 => 'Gateway Timeout',
+			505 => 'HTTP Version Not Supported',
+			507 => 'Insufficient Storage',
+			509 => 'Bandwidth Limit Exceeded',
+			510 => 'Not Extended',
+			511 => 'Network Authentication Required',
+		);
+		if(isset($httpCodes[$httpCode]))
+			return $httpCodes[$httpCode];
+		else
+			return $replacement;
+	}
+}